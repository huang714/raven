<?xml version="1.0" ?>
<Simulation>
<<<<<<< HEAD
  <RunInfo>
    <WorkingDir>OMInterfaceTest</WorkingDir>
=======
  <!-- The purpose of this test is to exercise the OpenModelica external code interface without needing to have a built -->
  <!--   executable.  It is directly modeled on the test_relap5_code_interface.xml test and works by making sure that -->
  <!--   1) The input files are perturbed correctly -->
  <!--   2) That the raw output CSV files are properly processed for reading by RAVEN -->
  <RunInfo>
    <WorkingDir>OMInterfaceTest</WorkingDir>
    <Files>BouncingBall_init.xml</Files>
>>>>>>> 27d99f2d
    <Sequence>testDummyStep</Sequence>
    <batchSize>1</batchSize>
  </RunInfo>

<<<<<<< HEAD
  <Files>
    <Input name="BouncingBall_init.xml" type="">BouncingBall_init.xml</Input>
  </Files>

  <Models>
    <Code name="BouncingBall" subType="OpenModelica">
      <executable>  </executable>
=======
  <Models>
    <Code name="BouncingBall" subType="OpenModelica">
      <executable>
        <!-- here we should put the executable. Since we want to test the interface only, it is going to be empty -->
      </executable>
>>>>>>> 27d99f2d
    </Code>
  </Models>

  <Distributions>
    <Uniform name="h_dist">
      <lowerBound>1.0</lowerBound>
      <upperBound>5.0</upperBound>
    </Uniform>
  </Distributions>

  <Samplers>
    <MonteCarlo name="MC">
      <sampler_init>
        <limit>5</limit>
      </sampler_init>
      <variable name="h">
        <distribution>h_dist</distribution>
      </variable>
    </MonteCarlo>
  </Samplers>

  <Steps>
    <MultiRun name="testDummyStep" re-seeding="1">
      <Input class="Files" type="">BouncingBall_init.xml</Input>
      <Model class="Models" type="Code">BouncingBall</Model>
      <Sampler class="Samplers" type="MonteCarlo">MC</Sampler>
      <Output class="Databases" type="HDF5">DB_BouncingBall</Output>
    </MultiRun>
  </Steps>

  <DataObjects>
    <HistorySet name="BBHistorySet">
      <Input>h</Input>
      <Output>time,v,flying,impact</Output>
    </HistorySet>
  </DataObjects>

  <Databases>
    <HDF5 name="DB_BouncingBall"/>
  </Databases>

</Simulation><|MERGE_RESOLUTION|>--- conflicted
+++ resolved
@@ -1,9 +1,5 @@
 <?xml version="1.0" ?>
 <Simulation>
-<<<<<<< HEAD
-  <RunInfo>
-    <WorkingDir>OMInterfaceTest</WorkingDir>
-=======
   <!-- The purpose of this test is to exercise the OpenModelica external code interface without needing to have a built -->
   <!--   executable.  It is directly modeled on the test_relap5_code_interface.xml test and works by making sure that -->
   <!--   1) The input files are perturbed correctly -->
@@ -11,26 +7,15 @@
   <RunInfo>
     <WorkingDir>OMInterfaceTest</WorkingDir>
     <Files>BouncingBall_init.xml</Files>
->>>>>>> 27d99f2d
     <Sequence>testDummyStep</Sequence>
     <batchSize>1</batchSize>
   </RunInfo>
 
-<<<<<<< HEAD
-  <Files>
-    <Input name="BouncingBall_init.xml" type="">BouncingBall_init.xml</Input>
-  </Files>
-
-  <Models>
-    <Code name="BouncingBall" subType="OpenModelica">
-      <executable>  </executable>
-=======
   <Models>
     <Code name="BouncingBall" subType="OpenModelica">
       <executable>
         <!-- here we should put the executable. Since we want to test the interface only, it is going to be empty -->
       </executable>
->>>>>>> 27d99f2d
     </Code>
   </Models>
 
