--- conflicted
+++ resolved
@@ -14,14 +14,10 @@
 
 import numpy as np
 
-<<<<<<< HEAD
 import threading
 localLock = threading.RLock()
 
-def run(self,Input):
-=======
 def run(self,inputs):
->>>>>>> 10456724
   """
     Evaluate a simple function.
     @ In, inputs, dictionary of variables
@@ -46,11 +42,4 @@
   if (knapsackCapacities>=0).all():
     self.validPlan =  0.
   else:
-<<<<<<< HEAD
-    self.validPlan = 1.
-
-  #counterNeg = np.sum(knapsackCapacities<0, axis=0)
-  #self.planValue = self.planValue - counterNeg * (10.)
-=======
-    self.validPlan = 1.
->>>>>>> 10456724
+    self.validPlan = 1.