<Simulation>


<RunInfo>
  <WorkingDir>Adapt</WorkingDir>
  <Sequence>adapt,adaptdump</Sequence>
  <batchSize>50</batchSize>
</RunInfo>


<<<<<<< HEAD
<Steps>
  <MultiRun name = 'adapt' pauseAtEnd = 'true'>
    <Input            class = 'DataObjects'     type = 'TimePointSet'  >bln_smp_dt</Input>
    <Model            class = 'Models'    type = 'ExternalModel' >xtr_mdl</Model>
    <Sampler          class = 'Samplers'  type = 'Adaptive'      >dpt_smp</Sampler>
    <SolutionExport   class = 'DataObjects'     type = 'TimePointSet'  >lmt_srf_dt</SolutionExport>
    <Output           class = 'DataObjects'     type = 'TimePointSet'  >nt_phy_dpt_dt</Output>
  </MultiRun>
  <IOStep name = 'adaptdump' pauseAtEnd = 'true'>
  	<Input  class = 'DataObjects'            type = 'TimePointSet'  >lmt_srf_dt</Input>
=======
<Steps>  

  <MultiRun name = 'adapt' pauseAtEnd = 'True'>
    <Sampler          class = 'Samplers'  type = 'Adaptive'      >dpt_smp</Sampler>
    <Input            class = 'DataObjects'     type = 'PointSet'  >bln_smp_dt</Input>   
    <Model            class = 'Models'    type = 'ExternalModel' >xtr_mdl</Model>
    <Output           class = 'DataObjects'     type = 'PointSet'  >nt_phy_dpt_dt</Output>            
    <SolutionExport   class = 'DataObjects'     type = 'PointSet'  >lmt_srf_dt</SolutionExport>
  </MultiRun>
  <IOStep name = 'adaptdump' pauseAtEnd = 'True'>
  	<Input  class = 'DataObjects'            type = 'PointSet'  >lmt_srf_dt</Input>
>>>>>>> 02f76db1
  	<Output class = 'OutStreamManager' type = 'Print'         >limitSurfaceDump</Output>
  </IOStep>
</Steps>

<<<<<<< HEAD
<DataObjects>

  <TimePointSet name = 'nt_phy_dpt_dt'>
    <Input>x1,x2,gammay</Input>
    <Output>g</Output>
  </TimePointSet>

  <TimePointSet name = 'bln_smp_dt'>
    <Input>x1,x2,gammay</Input>
    <Output>OutputPlaceHolder</Output>
  </TimePointSet>

  <TimePointSet name = 'lmt_srf_dt'>
    <Input>x1,x2,gammay</Input>
    <Output>g_zr</Output>
  </TimePointSet>

=======
<DataObjects> 
  
  <PointSet name = 'nt_phy_dpt_dt'>
    <Input>x1,x2,gammay</Input>
    <Output>g</Output>
  </PointSet>
    
  <PointSet name = 'bln_smp_dt'>
    <Input>x1,x2,gammay</Input>
    <Output>OutputPlaceHolder</Output>
  </PointSet>
    
  <PointSet name = 'lmt_srf_dt'>
    <Input>x1,x2,gammay</Input>
    <Output>g_zr</Output>
  </PointSet>
  
>>>>>>> 02f76db1
</DataObjects>


<Distributions>
  <Normal name = 'x1_dst'>
    <upperBound>10</upperBound>
    <lowerBound>-10</lowerBound>
  	<mean>0.5</mean>
    <sigma>0.1</sigma>
  </Normal>

  <Normal name = 'x2_dst'>
    <upperBound>10</upperBound>
    <lowerBound>-10</lowerBound>
    <mean>-0.15</mean>
    <sigma>0.05</sigma>
  </Normal>

  <Normal name = 'gammay_dst'>
    <upperBound>20</upperBound>
    <lowerBound>-20</lowerBound>
    <mean>0</mean>
    <sigma>15</sigma>
  </Normal>
</Distributions>


<Samplers>

  <Adaptive name = 'dpt_smp'>
    <ROM              class = 'Models'    type = 'ROM'           >accelerated_ROM</ROM>
    <Function         class = 'Functions' type = 'External'      >g_zr</Function>
    <TargetEvaluation class = 'DataObjects'     type = 'PointSet'  >nt_phy_dpt_dt</TargetEvaluation>
    <Convergence limit = '3000' forceIteration = 'False' weight = 'value' persistence = '25'>9e-2</Convergence>
      <variable name = 'x1'>
        <distribution>x1_dst</distribution>
      </variable>
      <variable name = 'x2'>
        <distribution>x2_dst</distribution>
      </variable>
      <variable name = 'gammay'>
        <distribution>gammay_dst</distribution>
      </variable>
  </Adaptive>
</Samplers>


<Models>
  <ExternalModel name = 'xtr_mdl' subType = '' ModuleToLoad = 'Adapt/adaptive_test_model'>
    <variable>x1</variable>
    <variable>x2</variable>
    <variable>gammay</variable>
    <variable>g</variable>
  </ExternalModel>

  <ROM name = 'accelerated_ROM' subType = 'SciKitLearn'>
    <Features>x1,x2,gammay</Features>
    <Target>g_zr</Target>
    <SKLtype>svm|SVC</SKLtype>
    <kernel>rbf</kernel>
    <gamma>10</gamma>
    <tol>1e-5</tol>
    <C>50</C>
  </ROM>

</Models>


<Functions>
  <External name='g_zr' file='Adapt/adaptive_test_goal'>
    <variable>g</variable>
  </External>
</Functions>


<OutStreamManager>
  <Print name = 'limitSurfaceDump'>
  	<type>csv</type>
  	<source>lmt_srf_dt</source>
  </Print>

</OutStreamManager>



</Simulation><|MERGE_RESOLUTION|>--- conflicted
+++ resolved
@@ -8,71 +8,35 @@
 </RunInfo>
 
 
-<<<<<<< HEAD
 <Steps>
   <MultiRun name = 'adapt' pauseAtEnd = 'true'>
-    <Input            class = 'DataObjects'     type = 'TimePointSet'  >bln_smp_dt</Input>
-    <Model            class = 'Models'    type = 'ExternalModel' >xtr_mdl</Model>
-    <Sampler          class = 'Samplers'  type = 'Adaptive'      >dpt_smp</Sampler>
-    <SolutionExport   class = 'DataObjects'     type = 'TimePointSet'  >lmt_srf_dt</SolutionExport>
-    <Output           class = 'DataObjects'     type = 'TimePointSet'  >nt_phy_dpt_dt</Output>
+    <Input          class='DataObjects'      type='PointSet'      >bln_smp_dt</Input>
+    <Model          class='Models'           type='ExternalModel' >xtr_mdl</Model>
+    <Sampler        class='Samplers'         type='Adaptive'      >dpt_smp</Sampler>
+    <SolutionExport class='DataObjects'      type='PointSet'      >lmt_srf_dt</SolutionExport>
+    <Output         class='DataObjects'      type='PointSet'      >nt_phy_dpt_dt</Output>
   </MultiRun>
   <IOStep name = 'adaptdump' pauseAtEnd = 'true'>
-  	<Input  class = 'DataObjects'            type = 'TimePointSet'  >lmt_srf_dt</Input>
-=======
-<Steps>  
-
-  <MultiRun name = 'adapt' pauseAtEnd = 'True'>
-    <Sampler          class = 'Samplers'  type = 'Adaptive'      >dpt_smp</Sampler>
-    <Input            class = 'DataObjects'     type = 'PointSet'  >bln_smp_dt</Input>   
-    <Model            class = 'Models'    type = 'ExternalModel' >xtr_mdl</Model>
-    <Output           class = 'DataObjects'     type = 'PointSet'  >nt_phy_dpt_dt</Output>            
-    <SolutionExport   class = 'DataObjects'     type = 'PointSet'  >lmt_srf_dt</SolutionExport>
-  </MultiRun>
-  <IOStep name = 'adaptdump' pauseAtEnd = 'True'>
-  	<Input  class = 'DataObjects'            type = 'PointSet'  >lmt_srf_dt</Input>
->>>>>>> 02f76db1
-  	<Output class = 'OutStreamManager' type = 'Print'         >limitSurfaceDump</Output>
+  	<Input          class='DataObjects'      type='PointSet'      >lmt_srf_dt</Input>
+  	<Output         class='OutStreamManager' type='Print'         >limitSurfaceDump</Output>
   </IOStep>
 </Steps>
 
-<<<<<<< HEAD
 <DataObjects>
-
-  <TimePointSet name = 'nt_phy_dpt_dt'>
-    <Input>x1,x2,gammay</Input>
-    <Output>g</Output>
-  </TimePointSet>
-
-  <TimePointSet name = 'bln_smp_dt'>
-    <Input>x1,x2,gammay</Input>
-    <Output>OutputPlaceHolder</Output>
-  </TimePointSet>
-
-  <TimePointSet name = 'lmt_srf_dt'>
-    <Input>x1,x2,gammay</Input>
-    <Output>g_zr</Output>
-  </TimePointSet>
-
-=======
-<DataObjects> 
-  
-  <PointSet name = 'nt_phy_dpt_dt'>
+  <PointSet name='nt_phy_dpt_dt'>
     <Input>x1,x2,gammay</Input>
     <Output>g</Output>
   </PointSet>
-    
-  <PointSet name = 'bln_smp_dt'>
+
+  <PointSet name='bln_smp_dt'>
     <Input>x1,x2,gammay</Input>
     <Output>OutputPlaceHolder</Output>
   </PointSet>
-    
-  <PointSet name = 'lmt_srf_dt'>
+
+  <PointSet name='lmt_srf_dt'>
     <Input>x1,x2,gammay</Input>
     <Output>g_zr</Output>
   </PointSet>
-  
->>>>>>> 02f76db1
 </DataObjects>
 
 
