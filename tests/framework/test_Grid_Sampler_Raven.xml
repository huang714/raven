<?xml version="1.0" ?>
<Simulation verbosity="debug">
  <RunInfo>
    <WorkingDir>GridTestRaven</WorkingDir>
    <Sequence>FirstMRun</Sequence>
    <batchSize>1</batchSize>
  </RunInfo>

  <Files>
    <Input name="simple_flow_3eqn.i" type="">simple_flow_3eqn.i</Input>
    <Input name="simple_flow_3eqn_control.py" type="">simple_flow_3eqn_control.py</Input>
  </Files>

  <Models>
    <Code name="MyRAVEN" subType="RAVEN">
      <executable>%FRAMEWORK_DIR%/../RAVEN-%METHOD%</executable>
    </Code>
  </Models>

  <Distributions>
    <Normal name="Gauss1">
      <mean>310</mean>
      <sigma>3</sigma>
      <lowerBound>300</lowerBound>
      <upperBound>320</upperBound>
    </Normal>
    <Normal name="ANormalDistribution">
      <mean>-4</mean>
      <sigma>2</sigma>
    </Normal>
  </Distributions>

  <Samplers>
    <Grid name="myGrid">
      <sampler_init>
        <initial_seed>1</initial_seed>
      </sampler_init>
      <variable name="Components|pipe|Tw">
        <distribution>Gauss1</distribution>
        <grid construction="equal" steps="1" type="value">300 303</grid>
      </variable>
      <Distribution name="Dummy1">
        <distribution>ANormalDistribution</distribution>
        <grid construction="equal" steps="2" type="CDF">0.88 0.9</grid>
      </Distribution>
    </Grid>
  </Samplers>

  <Steps>
    <MultiRun name="FirstMRun">
      <Input class="Files" type="">simple_flow_3eqn.i</Input>
      <Input class="Files" type="">simple_flow_3eqn_control.py</Input>
      <Model class="Models" type="Code">MyRAVEN</Model>
      <Sampler class="Samplers" type="Grid">myGrid</Sampler>
<<<<<<< HEAD
=======
      <!--
        <Databases class="Databases" type="">testMPIDatabase</Databases>
      -->
>>>>>>> 27d99f2d
      <Output class="Databases" type="HDF5">testGridRavenDatabase</Output>
      <Output class="DataObjects" type="HistorySet">stories</Output>
      <Output class="DataObjects" type="PointSet">outGrid</Output>
      <Output class="OutStreamManager" type="Print">outGrid_dump</Output>
    </MultiRun>
  </Steps>

  <Databases>
    <HDF5 name="testGridRavenDatabase"/>
  </Databases>

  <OutStreamManager>
    <Print name="outGrid_dump">
      <type>csv</type>
      <source>outGrid</source>
    </Print>
  </OutStreamManager>

  <DataObjects>
    <PointSet name="outGrid">
      <Input>pipe_Area,pipe_Dh,Dummy1</Input>
      <Output>pipe_Hw,pipe_Tw,time</Output>
    </PointSet>
    <HistorySet name="stories">
      <Input>pipe_Area,pipe_Dh</Input>
      <Output>pipe_Hw,pipe_Tw,time</Output>
    </HistorySet>
  </DataObjects>

</Simulation><|MERGE_RESOLUTION|>--- conflicted
+++ resolved
@@ -2,14 +2,11 @@
 <Simulation verbosity="debug">
   <RunInfo>
     <WorkingDir>GridTestRaven</WorkingDir>
+    <Files>simple_flow_3eqn.i,
+    simple_flow_3eqn_control.py</Files>
     <Sequence>FirstMRun</Sequence>
     <batchSize>1</batchSize>
   </RunInfo>
-
-  <Files>
-    <Input name="simple_flow_3eqn.i" type="">simple_flow_3eqn.i</Input>
-    <Input name="simple_flow_3eqn_control.py" type="">simple_flow_3eqn_control.py</Input>
-  </Files>
 
   <Models>
     <Code name="MyRAVEN" subType="RAVEN">
@@ -52,12 +49,9 @@
       <Input class="Files" type="">simple_flow_3eqn_control.py</Input>
       <Model class="Models" type="Code">MyRAVEN</Model>
       <Sampler class="Samplers" type="Grid">myGrid</Sampler>
-<<<<<<< HEAD
-=======
       <!--
         <Databases class="Databases" type="">testMPIDatabase</Databases>
       -->
->>>>>>> 27d99f2d
       <Output class="Databases" type="HDF5">testGridRavenDatabase</Output>
       <Output class="DataObjects" type="HistorySet">stories</Output>
       <Output class="DataObjects" type="PointSet">outGrid</Output>
