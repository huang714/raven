<?xml version="1.0" ?>
<Simulation verbosity="debug">
  <RunInfo>
    <WorkingDir>dists_vars/</WorkingDir>
    <Sequence>FirstMRun</Sequence>
    <batchSize>1</batchSize>
  </RunInfo>

<<<<<<< HEAD
  <Files>
    <Input name="dist_var.py" type="">dist_var.py</Input>
    <Input name="2DgaussianCartesianPDF.txt" type="">2DgaussianCartesianPDF.txt</Input>
  </Files>

=======
>>>>>>> 27d99f2d
  <Models>
    <ExternalModel ModuleToLoad="dists_vars/dist_var" name="PythonModule" subType="">
      <variable>t1</variable>
      <variable>t2</variable>
      <variable>out</variable>
    </ExternalModel>
  </Models>

  <Distributions>
    <Exponential name="t1_distrib">
      <lambda>8.7E-4</lambda>
    </Exponential>
    <Exponential name="t2_distrib">
      <lambda>8.7E-4</lambda>
    </Exponential>
    <Exponential name="t34_distrib">
      <lambda>8.7E-4</lambda>
    </Exponential>
    <NDCartesianSpline name="ND_CartesianSpline_P">
      <data_filename type="PDF">2DgaussianCartesianPDF.txt</data_filename>
      <working_dir>dists_vars</working_dir>
    </NDCartesianSpline>
  </Distributions>

  <Samplers>
    <MonteCarlo name="MC_external">
      <sampler_init>
        <limit>1</limit>
        <dist_init>
          <distribution name="ND_CartesianSpline_P">
            <initial_grid_disc>5</initial_grid_disc>
            <tolerance>0.2</tolerance>
          </distribution>
        </dist_init>
      </sampler_init>
      <variable name="t1">
        <distribution>t1_distrib</distribution>
      </variable>
      <variable name="t2">
        <distribution>t1_distrib</distribution>
      </variable>
      <variable name="t3,t4">
        <distribution>t34_distrib</distribution>
      </variable>
      <variable name="x0">
        <distribution dim="1">ND_CartesianSpline_P</distribution>
      </variable>
      <variable name="y0,z0">
        <distribution dim="2">ND_CartesianSpline_P</distribution>
      </variable>
      <variable name="x1">
        <distribution dim="1">ND_CartesianSpline_P</distribution>
      </variable>
      <variable name="y1,z1">
        <distribution dim="2">ND_CartesianSpline_P</distribution>
      </variable>
    </MonteCarlo>
  </Samplers>

  <Steps>
    <MultiRun name="FirstMRun">
      <Input class="DataObjects" type="Point">inputPlaceHolder</Input>
      <Model class="Models" type="ExternalModel">PythonModule</Model>
      <Sampler class="Samplers" type="MonteCarlo">MC_external</Sampler>
      <Output class="DataObjects" type="PointSet">PointSet</Output>
      <Output class="OutStreamManager" type="Print">PrintPointSet_dump</Output>
    </MultiRun>
  </Steps>

  <DataObjects>
    <Point name="inputPlaceHolder">
      <Input>t1,t2</Input>
      <Output>out</Output>
    </Point>
    <PointSet name="PointSet">
      <Input>t1,t2,t3,t4,x0,y0,z0,x1,y1,z1</Input>
      <Output>out</Output>
    </PointSet>
  </DataObjects>

  <OutStreamManager>
    <Print name="PrintPointSet_dump">
      <type>csv</type>
      <source>PointSet</source>
    </Print>
  </OutStreamManager>

</Simulation><|MERGE_RESOLUTION|>--- conflicted
+++ resolved
@@ -2,18 +2,11 @@
 <Simulation verbosity="debug">
   <RunInfo>
     <WorkingDir>dists_vars/</WorkingDir>
+    <Files>dist_var.py,2DgaussianCartesianPDF.txt</Files>
     <Sequence>FirstMRun</Sequence>
     <batchSize>1</batchSize>
   </RunInfo>
 
-<<<<<<< HEAD
-  <Files>
-    <Input name="dist_var.py" type="">dist_var.py</Input>
-    <Input name="2DgaussianCartesianPDF.txt" type="">2DgaussianCartesianPDF.txt</Input>
-  </Files>
-
-=======
->>>>>>> 27d99f2d
   <Models>
     <ExternalModel ModuleToLoad="dists_vars/dist_var" name="PythonModule" subType="">
       <variable>t1</variable>
