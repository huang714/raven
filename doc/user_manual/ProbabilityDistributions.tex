\section{Distributions}
\label{sec:distributions}
\newcommand{\distname}[1]{\textbf{#1}}
\newcommand{\distattrib}[1]{\textit{#1}}

%%%%%%%%%%%%%%%%%%%%%%%%%%%%%%%%%%%%%%%%%%%%%%%%%%%%%%%%%%%%%%%%%%%%%%%%%%%%%%%%
% If you are confused by the input of this document, please make sure you see
% these defined commands first. There is no point writing the same thing over
% and over and over and over and over again, so these will help us reduce typos,
% by just editing a template sentence.
\newcommand{\nameDescription}{\xmlAttr{name},
  \xmlDesc{required string attribute}, user-defined name of this distribution.
  %
  \nb As with other objects, this identifier can be used to reference this
  specific entity from other input blocks in the XML.}
\newcommand{\specBlock}[2]{The specifications of this distribution must be
  defined within #1 \xmlNode{#2} XML block.}
\newcommand{\attrIntro}{This XML node accepts one attribute:}
\newcommand{\attrsIntro}{This XML node accepts the following attributes:}
\newcommand{\subnodeIntro}{This distribution can be initialized with the
  following child node:}
\newcommand{\subnodesIntro}{This distribution can be initialized with the
  following children nodes:}
%%%%%%%%%%%%%%%%%%%%%%%%%%%%%%%%%%%%%%%%%%%%%%%%%%%%%%%%%%%%%%%%%%%%%%%%%%%%%%%%

%\maljdan{Do we want to provide the equations of each distribution?}
%\alfoa{TBH I do not think so. It is not a theory manual... I put few equations in the ROM section just to explain better the meaning of some parameters.}

RAVEN provides support for several probability distributions.
%
Currently, the user can choose among all of the most important 1-dimensional
distributions and $N$-dimensional ones, either custom or multidimensional normal.

The user will specify the probability distributions, that need to be used during
the simulation, within the \xmlNode{Distributions} XML block:
\begin{lstlisting}[style=XML]
<Simulation>
   ...
  <Distributions>
    <!-- All the necessary distributions will be listed here -->
  </Distributions>
  ...
</Simulation>
\end{lstlisting}

In the next two sub-sections, the input requirements for all of the
distributions are reported.

%%%%%% 1-Dimensional Probability distributions
\subsection{1-Dimensional Probability Distributions}
\label{subsec:1dDist}
This sub-section is organized in two different parts: 1) continuous 1-D
distributions and 2) discrete 1-D distributions.
%
These two paragraphs cover all the requirements for using the different
distribution entities.
%
%%%%%% paragraph 1-Dimensional Continuous Distributions.
\subsubsection{1-Dimensional Continuous Distributions}
\label{subsubsec:1DContinuous}
In this paragraph all the 1-D distributions currently available in RAVEN are
reported.

Firstly, all the probability distributions functions in the code can be
truncated by using the following keywords:
\begin{lstlisting}[style=XML]
<lowerBound>aFloatValue</lowerBound>
<upperBound>aFloatValue</upperBound>
\end{lstlisting}
Obviously, each distribution already defines its valid domain (e.g. Normal
distribution, $[-\infty,+\infty]$).
%
RAVEN currently provides support for 12 1-Dimensional distributions.
%
In the following paragraphs, all the input requirements are reported and
commented.

%%%%%% Beta
\paragraph{Beta Distribution}
\label{Beta}
The \distname{Beta} distribution is defined, by default, on the
interval $[0,1]$ parameterized by two positive shape parameters, denoted by
$\alpha$ and $\beta$, that appear as exponents of the random variable.
%
The distribution domain can be changed, specifying new boundaries, to fit the
user's needs.
%
Its support is $x \in (0, 1)$.
%
The user can specify a \distname{Beta} distribution in two ways.  The standard
is to provide the parameters \xmlNode{low}, \xmlNode{high}, \xmlNode{alpha},
and \xmlNode{beta}.  Alternatively, to approximate a normal 
distribution that falls to 0 at the endpoints, the user may provide 
the parameters \xmlNode{low}, \xmlNode{high}, and \xmlNode{peakFactor}. The
peak factor is a value between 0 and 1 that determines the peakedness of the
distribution.  At 0 it is dome-like ($\alpha=\beta=4$) and at 1 it is very
strongly peaked around the mean ($\alpha=\beta=100$).  A reasonable approximation
to a Gaussian normal is a peak factor of 0.5.

\specBlock{a}{Beta}
%
\attrIntro
\vspace{-5mm}
\begin{itemize}
  \itemsep0em
  \item \nameDescription
\end{itemize}
\vspace{-5mm}
\subnodesIntro
\begin{itemize}
  \item \xmlNode{alpha}, \xmlDesc{float, required parameter}, first shape
  parameter.  If specified, \xmlNode{beta} must also be specified and
  \xmlNode{peakFactor} must not be specified.
  %
  \item \xmlNode{beta}, \xmlDesc{float, required parameter}, second shape
  parameter.  If specified, \xmlNode{alpha} must also be specified and
  \xmlNode{peakFactor} must not be specified.
  %
<<<<<<< HEAD
  \item \xmlNode{peakFactor}, \xmlDesc{float, optional parameter}, alternative
  to specifying \xmlNode{alpha} and \xmlNode{beta}.  Acceptable values range from
  0 to 1.
  %
  \item \xmlNode{low}, \xmlDesc{float, required parameter}, lower domain
  boundary.
=======
  \item \xmlNode{low}, \xmlDesc{float, optional parameter}, lower domain,
  boundary.  \default{0.0}
>>>>>>> 78e71705
  %
  \item \xmlNode{high}, \xmlDesc{float, optional parameter}, upper domain,
  boundary. \default{1.0}
  %
\end{itemize}

Example:
\begin{lstlisting}[style=XML]
<Distributions>
  ...
  <Beta name='aUserDefinedName'>
     <low>aFloatValue</low>
     <high>aFloatValue</high>
     <alpha>aFloatValue</alpha>
     <beta>aFloatValue</beta>
  </Beta>
  ...
</Distributions>
\end{lstlisting}

%%%%%% Exponential
\paragraph{Exponential Distribution}
\label{Exponential}
The \distname{Exponential} distribution support is $x \in [0, +\infty)$.

\specBlock{an}{Exponential}
%
\attrIntro
\vspace{-5mm}
\begin{itemize}
  \itemsep0em
  \item \nameDescription
\end{itemize}
\vspace{-5mm}
\subnodeIntro
\begin{itemize}
  \item \xmlNode{lambda}, \xmlDesc{float, required parameter}, rate parameter.
  %
\end{itemize}

Example:
\begin{lstlisting}[style=XML]
<Distributions>
  ...
  <Exponential name='aUserDefinedName'>
    <lambda>aFloatValue</lambda>
  </Exponential>
  ...
</Distributions>
\end{lstlisting}

%%%%%% Gamma
\paragraph{Gamma Distribution}
\label{Gamma}
The \distname{Gamma} distribution is a two-parameter family of continuous
probability distributions.
%
The common exponential distribution and $\chi$-squared distribution are special
cases of the gamma distribution.
%
Its support is $x \in (0,+\infty)$.

\specBlock{a}{Gamma}
%
\attrIntro
\vspace{-5mm}
\begin{itemize}
  \itemsep0em
  \item \nameDescription
\end{itemize}
\vspace{-5mm}
\subnodesIntro
\begin{itemize}
  \item \xmlNode{alpha}, \xmlDesc{float, required parameter}, shape parameter.
  %
  \item \xmlNode{beta}, \xmlDesc{float, required parameter}, 1/scale or the
  inverse scale parameter;
  \item \xmlNode{low}, \xmlDesc{float, optional parameter}, lower domain
  boundary. \default{0.0}
  %
\end{itemize}

Example:
\begin{lstlisting}[style=XML]
<Distributions>
  ...
  <Gamma name='aUserDefinedName'>
    <alpha>aFloatValue</alpha>
    <beta>aFloatValue</beta>
    <low>aFloatValue</low>
  </Gamma>
  ...
</Distributions>
\end{lstlisting}

%%%%%% Logistic
\paragraph{Logistic Distribution}
\label{Logistic}
The \distname{Logistic} distribution is similar to the
normal distribution with a CDF that is an instance of a logistic function ($Cdf(x) = \frac{1}{1+e^{-\frac{(x-location)}{scale})}}$).
%
It resembles the normal distribution in shape but has heavier tails (higher
kurtosis).
%
Its support is $x \in (-\infty,+\infty)$.

\specBlock{a}{Logistic}
%
\attrIntro
\vspace{-5mm}
\begin{itemize}
  \itemsep0em
  \item \nameDescription
\end{itemize}
\vspace{-5mm}
\subnodesIntro
\begin{itemize}
  \item \xmlNode{location}, \xmlDesc{float, required parameter}, the
  distribution
  mean.
  %
  \item \xmlNode{scale}, \xmlDesc{float, required parameter}, scale parameter
  that
  is proportional to the standard deviation ($\sigma ^{2}=\frac{1}{3}\pi^{2}scale^{2} $).
  %
\end{itemize}

Example:
\begin{lstlisting}[style=XML]
<Distributions>
  ...
  <Logistic name='aUserDefinedName'>
    <location>aFloatValue</location>
    <scale>aFloatValue</scale>
  </Logistic>
  ...
</Distributions>
\end{lstlisting}

%%%%%% LogNormal
\paragraph{LogNormal Distribution}
\label{LogNormal}
The \distname{LogNormal} distribution is a distribution with the
logarithm of the random variable being normally distributed.
%
Its support is $x \in (0, +\infty)$.

\specBlock{a}{LogNormal}
%
\attrIntro
\vspace{-5mm}
\begin{itemize}
  \itemsep0em
  \item \nameDescription
\end{itemize}
\vspace{-5mm}
\subnodesIntro
\begin{itemize}
  \item \xmlNode{mean}, \xmlDesc{float, required parameter}, the distribution
  mean or expected value (in log-scale).
  %
  \item \xmlNode{sigma}, \xmlDesc{float, required parameter}, standard
  deviation.
  %
\end{itemize}

Example:
\begin{lstlisting}[style=XML]
<Distributions>
  ...
  <LogNormal name='aUserDefinedName'>
    <mean>aFloatValue</mean>
    <sigma>aFloatValue</sigma>
  </LogNormal>
  ...
</Distributions>
\end{lstlisting}

%%%%%% Normal
\paragraph{Normal Distribution}
\label{Normal}
The \distname{Normal} distribution is an extremely
useful continuous distribution.
%
Its utility is due to the central limit theorem, which states that, under mild
conditions, the mean of many random variables independently drawn from the same
distribution is distributed approximately normally, irrespective of the form of
the original distribution.
%
Its support is $x \in (-\infty, +\infty)$.

\specBlock{a}{Normal}
%
\attrIntro
\vspace{-5mm}
\begin{itemize}
  \itemsep0em
  \item \nameDescription
\end{itemize}
\vspace{-5mm}
\subnodesIntro
\begin{itemize}
  \item \xmlNode{mean}, \xmlDesc{float, required parameter}, the distribution
  mean
  or expected value.
  %
  \item \xmlNode{sigma}, \xmlDesc{float, required parameter}, the standard
  deviation.
  %
\end{itemize}

Example:
\begin{lstlisting}[style=XML]
<Distributions>
  ...
  <Normal name='aUserDefinedName'>
    <mean>aFloatValue</mean>
    <sigma>aFloatValue</sigma>
  </Normal>
  ...
</Distributions>
\end{lstlisting}

%%%%%% Triangular
\paragraph{Triangular Distribution}
\label{Triangular}
The \distname{Triangular} distribution is a continuous distribution that has a
triangular shape for its PDF.
%
%It is often used where the distribution is only vaguely known.
%
Like the uniform distribution, upper and lower limits are ``known,'' but a
``best guess,'' of the mode or center point is also added.
%
It has been recommended as a ``proxy'' for the beta distribution.
%
Its support is $min \le x \le max$.

\specBlock{a}{Triangular}
%
\attrIntro
\vspace{-5mm}
\begin{itemize}
  \itemsep0em
  \item \nameDescription
\end{itemize}
\vspace{-5mm}
\subnodesIntro
\begin{itemize}
  \item \xmlNode{apex}, \xmlDesc{float, required parameter}, peak location
  %``best guess'', also called, peak factor.
  %
  \item \xmlNode{min}, \xmlDesc{float, required parameter}, domain lower
  boundary.
  %
  \item \xmlNode{max}, \xmlDesc{float, required parameter}, domain upper
  boundary.
  %
\end{itemize}

Example:
\begin{lstlisting}[style=XML]
<Distributions>
  ...
  <Triangular name='aUserDefinedName'>
    <apex>aFloatValue</apex>
    <min>aFloatValue</min>
    <max>aFloatValue</max>
  </Triangular>
  ...
</Distributions>
\end{lstlisting}

%%%%%% Uniform
\paragraph{Uniform Distribution}
\label{Uniform}
The \distname{Uniform} distribution is a continuous distribution with a
rectangular-shaped PDF.
%
It is often used where the distribution is only vaguely known, but upper and
lower limits are known.
%
Its support is $lower \le x \le upper$.

\specBlock{a}{Uniform}
%
\attrIntro
\vspace{-5mm}
\begin{itemize}
  \itemsep0em
  \item \nameDescription
\end{itemize}
\vspace{-5mm}
\subnodesIntro
\begin{itemize}
  \item \xmlNode{low}, \xmlDesc{float, required parameter}, domain lower
  boundary.
  %
  \item \xmlNode{high}, \xmlDesc{float, required parameter}, domain upper
  boundary.
  %
\end{itemize}

Example:
\begin{lstlisting}[style=XML]
<Distributions>
  ...
  <Uniform name='aUserDefinedName'>
    <low>aFloatValue</low>
    <high>aFloatValue</high>
  </Uniform>
  ...
</Distributions>
\end{lstlisting}

%%%%%% Weibull
\paragraph{Weibull Distribution}
\label{Weibull}
The \distname{Weibull} distribution is a continuous distribution that is often
used in the field of failure analysis; in particular, it can mimic distributions
where the failure rate varies over time.
%
If the failure rate is:
\vspace{-5mm}
\begin{itemize}
  \itemsep0em
  \item constant over time, then $k = 1$, suggests that items are failing from
  random events;
  \item decreases over time, then $k < 1$, suggesting ``infant mortality'';
  \item increases over time, then $k > 1$, suggesting ``wear out'' - more likely
  to fail as time goes by.
  %
\end{itemize}
\vspace{-5mm}
Its support is $x \in [0, +\infty)$.

\specBlock{a}{Weibull}
%
\attrIntro
\vspace{-5mm}
\begin{itemize}
  \itemsep0em
  \item \nameDescription
\end{itemize}
\vspace{-5mm}
\subnodesIntro
\begin{itemize}
  \item \xmlNode{k}, \xmlDesc{float, required parameter}, shape parameter.
  %
  \item \xmlNode{lambda}, \xmlDesc{float, required parameter}, scale parameter.
  %
\end{itemize}

Example:
\begin{lstlisting}[style=XML]
<Distributions>
  ...
  <Weibull name='aUserDefinedName'>
    <lambda>aFloatValue</lambda>
    <k>aFloatValue</k>
  </Weibull>
  ...
</Distributions>
\end{lstlisting}

%%%%%% paragraph 1-Dimensional Discrete Distributions.
\subsubsection{1-Dimensional Discrete Distributions.}
\label{subsubsec:1DDiscrete}
RAVEN currently supports 3 discrete distributions.
%
In the following paragraphs, the input requirements are reported.

%%%%%% Bernoulli
\paragraph{Bernoulli Distribution}
\label{Bernoulli}
The \distname{Bernoulli} distribution is a discrete distribution of the outcome
of a single trial with only two results, 0 (failure) or 1 (success), with a
probability of success \distattrib{p}.
%
It is the simplest building block on which other discrete distributions of
sequences of independent Bernoulli trials can be based.
%
Basically, it is the binomial distribution (k = 1, \distattrib{p}) with only
one trial.
%
Its support is $k \in {0, 1}$.

\specBlock{a}{Bernoulli}
%
\attrIntro
\vspace{-5mm}
\begin{itemize}
  \itemsep0em
  \item \nameDescription
\end{itemize}
\vspace{-5mm}
\subnodeIntro
\begin{itemize}
  \item \xmlNode{p}, \xmlDesc{float, required parameter}, probability of
  success.
  %
 \end{itemize}
Example:
\begin{lstlisting}[style=XML]
<Distributions>
  ...
  <Bernoulli name='aUserDefinedName'>
    <p>aFloatValue</p>
  </Bernoulli>
  ...
</Distributions>
\end{lstlisting}

%%%%%% Binomial
\paragraph{Binomial Distribution}
\label{Binomial}
The \distname{Binomial} distribution is the discrete probability distribution of
the number of successes in a sequence of \distattrib{n} independent yes/no
experiments, each of which yields success with probability \distattrib{p}.
%
Its support is $k \in {0, 1, 2, ..., n}$.

\specBlock{a}{Binomial}
%
\attrIntro
\vspace{-5mm}
\begin{itemize}
  \itemsep0em
  \item \nameDescription
\end{itemize}
\vspace{-5mm}
\subnodesIntro
\begin{itemize}
  \item \xmlNode{p}, \xmlDesc{float, required parameter}, probability of
  success.
  %
  \item \xmlNode{n}, \xmlDesc{integer, required parameter}, number of
  experiments.
  %
\end{itemize}

Example:
\begin{lstlisting}[style=XML]
<Distributions>
  ...
  <Binomial name='aUserDefinedName'>
    <n>aFloatValue</n>
    <p>aFloatValue</p>
  </Binomial>
  ...
</Distributions>
\end{lstlisting}

%%%%%% Poisson
\paragraph{Poisson Distribution}
\label{Poisson}
The \distname{Poisson} distribution is a discrete probability distribution that
expresses the probability of a given number of events occurring in a fixed
interval of time and/or space if these events occur with a known average rate
and independently of the time since the last event.
%
Its support is $k \in {1, 2, 3, 4, ...}$.

\specBlock{a}{Poisson}
%
\attrIntro
\vspace{-5mm}
\begin{itemize}
  \itemsep0em
  \item \nameDescription
\end{itemize}
\vspace{-5mm}
\subnodeIntro
\begin{itemize}
  \item \xmlNode{mu}, \xmlDesc{float, required parameter}, mean rate of
  events/time.
  %
\end{itemize}

Example:
\begin{lstlisting}[style=XML]
<Distributions>
  ...
  <Poisson name='aUserDefinedName'>
    <mu>aFloatValue</mu>
  </Poisson>
  ...
</Distributions>
\end{lstlisting}

%%%%%% N-Dimensional Probability distributions
\subsection{N-Dimensional Probability Distributions}
\label{subsec:NdDist}
The group of $N$-Dimensional distributions allow the user to model stochastic dependences between parameters. Thus instead of using $N$ distributions for $N$ parameters, the user can define a single distribution lying in a $N$-Dimensional space.
The following $N$-Dimensional Probability Distributions are available within RAVEN:
\begin{itemize}
\item NDInverseWeight: ND Inverse Weight interpolation distribution (see Section~\ref{NDInverseWeight})
\item NDCartesianSpline: ND spline interpolation distribution (see Section~\ref{NDCartesianSpline})
\end{itemize}
For both distributions, the user provides the sampled values of either CDF or PDF of the distribution. The sampled values can be scattered distributed (for NDInverseWeight) or over a cartesian grid (for NDCartesianSpline).

The user can initialize, for each $N$-Dimensional distribution, the parameters of the random number generator function:
\begin{itemize}
\item initial\textunderscore grid\textunderscore disc 
\item tolerance
\end{itemize}
in the $<dist\textunderscore init>$ block defined in sampler block $<sampler\textunderscore init>$ (see Section~\ref{sec:Samplers}). 

\paragraph{NDInverseWeight Distribution}
\label{NDInverseWeight}

The specifications of this distribution must be defined within the xml block $<NDInverseWeight>$.  In RAVEN the NDInverseWeight distribution can be initialized through the following keywords:
\begin{itemize}
\item $<p>$, float, required parameter, power parameter. Greater values of p assign greater influence to values closest to the interpolated point.
\item $<data\textunderscore filename   type='...' >$, string,  name of the data file containing scattered values (file type .txt). The type attribute indicate if the data in indicated file is PDF or CDF. 
\item $<working\textunderscore dir>$, string, folder location of the data file
\end{itemize}

\begin{lstlisting}[style=XML]
----------------------------
Example:
----------------------------
<Distributions>
  ...
  <NDInverseWeight name='...'>
        <p>...</p>
        <data_filename type='...'>...</data_filename>
        <working_dir></working_dir>
  </NDInverseWeight>
  ...
</Distributions>
----------------------------
\end{lstlisting}

Each data entry contained in data\textunderscore filename is listed row by row and must be listed as follows:
\begin{itemize}
\item number of dimensions
\item number of sampled points
\item ND coordinate of each sampled point
\item value of each sampled point
\end{itemize}

As an example, the following shows the data entries contained in data\textunderscore filename for a 3-dimensional data set that contained two sampled CDF values: ([0.0,0.0,0.0], 0.1) and ([1.0, 1.0,0.0], 0.8)

\begin{lstlisting}
----------------------------
Example: scattered data file
----------------------------
3
2
0.0
0.0
0.0
1.0
1.0
0.0
0.1
0.8
----------------------------
\end{lstlisting}

\paragraph{NDCartesianSpline Distribution}
\label{NDCartesianSpline}
The specifications of this distribution must be defined within the xml block $<NDCartesianSpline>$.  In RAVEN NDCartesianSpline distribution can be initialized through the following keywords:
\begin{itemize}
\item $<data_filename   type='...' >$, string,  name of the data file containing scattered values (file type .txt). The type attribute indicate if the data in indicated file is PDF or CDF. 
\item $<working_dir>$, string, folder location of the data file
\end{itemize}

\begin{lstlisting}[style=XML]
----------------------------
Example:
----------------------------
<Distributions>
  ...
  <NDCartesianSpline name='...'>
        <data_filename type='...'>...</data_filename>
        <working_dir></working_dir>
  </NDCartesianSpline>
  ...
</Distributions>
----------------------------
\end{lstlisting}

Each data entry contained in data \textunderscore filename is listed row by row and must be listed as follows:
\begin{itemize}
\item number of dimensions
\item number of discretization for each dimension
\item discretization values for each dimension
\item value of each sampled point
\end{itemize}

As an example, the following shows the data entries contained in data \textunderscore filename for a 2-dimensional CDF data set on the following grid $(x,y)$:
\begin{itemize}
\item first dimension (x): -0.5, 0.5
\item first dimension (y): 1.0 2.0 3.0
\end{itemize}

\begin{lstlisting}
----------------------------
Example: scattered data file
----------------------------
2
2
3
-0.5
0.5
1.0 
2.0 
3.0
CDF value of (-0.5,1.0)
CDF value of (+0.5,1.0)
CDF value of (-0.5,2.0)
CDF value of (+0.5,2.0)
CDF value of (-0.5,3.0)
CDF value of (+0.5,3.0)
----------------------------
\end{lstlisting}<|MERGE_RESOLUTION|>--- conflicted
+++ resolved
@@ -116,17 +116,12 @@
   parameter.  If specified, \xmlNode{alpha} must also be specified and
   \xmlNode{peakFactor} must not be specified.
   %
-<<<<<<< HEAD
   \item \xmlNode{peakFactor}, \xmlDesc{float, optional parameter}, alternative
   to specifying \xmlNode{alpha} and \xmlNode{beta}.  Acceptable values range from
   0 to 1.
   %
   \item \xmlNode{low}, \xmlDesc{float, required parameter}, lower domain
   boundary.
-=======
-  \item \xmlNode{low}, \xmlDesc{float, optional parameter}, lower domain,
-  boundary.  \default{0.0}
->>>>>>> 78e71705
   %
   \item \xmlNode{high}, \xmlDesc{float, optional parameter}, upper domain,
   boundary. \default{1.0}
