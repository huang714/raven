--- conflicted
+++ resolved
@@ -98,11 +98,7 @@
   %
 \end{itemize}
 \vspace{-5mm}
-<<<<<<< HEAD
-Both the types listed above accept as ``input'' a \textit{Data} object
-=======
-Both the types listed above only accept as ``input'' a \textit{DataObjects} object
->>>>>>> 53b5e6e4
+Both the types listed above accept as ``input'' a \textit{DataObjects} object
 type.
 %
 This choice is due to the ``\textit{DataObjects}'' system (see
