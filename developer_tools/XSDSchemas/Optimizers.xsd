<?xml version="1.0"?>
<xsd:schema version="1.0" xmlns:xsd="http://www.w3.org/2001/XMLSchema"  elementFormDefault="qualified">
    <!-- *********************************************************************** -->
    <!--                                 Optimizers                              -->
    <!-- *********************************************************************** -->
    <xsd:complexType name="OptimizerData">
        <xsd:sequence>
          <xsd:element name="GradientDescent" type="GradientDescentOptimizer" minOccurs="0" maxOccurs="unbounded"/>
          <xsd:element name="SimulatedAnnealing" type="SimulatedAnnealingOptimizer" minOccurs="0" maxOccurs="unbounded"/>
          <xsd:element name="GeneticAlgorithm" type="GeneticAlgorithmOptimizer" minOccurs="0" maxOccurs="unbounded"/>
        </xsd:sequence>
        <xsd:attribute name="verbosity" type="verbosityAttr" default="all"/>
    </xsd:complexType>

    <xsd:complexType name="optVarType">
      <xsd:complexContent>
        <xsd:extension base="variableType">
          <xsd:sequence>
            <xsd:element name="initial" type="xsd:string" minOccurs="0"/>
          </xsd:sequence>
        </xsd:extension>
      </xsd:complexContent>
    </xsd:complexType>

    <xsd:complexType name="optInitType">
      <xsd:all>
        <xsd:element name="limit"                    type="xsd:string"  minOccurs="0"/>
        <xsd:element name="initialSeed"              type="xsd:integer" minOccurs="0"/>
        <xsd:element name="type" type="xsd:string" minOccurs="0"/>
        <xsd:element name="writeSteps" type="xsd:string" minOccurs="0"/>
      </xsd:all>
    </xsd:complexType>

    <xsd:complexType name="GradientEstimatorData">
        <xsd:choice>
          <xsd:element name="FiniteDifference" type="xsd:string" minOccurs="0" maxOccurs="1"/>
          <xsd:element name="CentralDifference" type="xsd:string" minOccurs="0" maxOccurs="1"/>
          <xsd:element name="SPSA" type="xsd:string" minOccurs="0" maxOccurs="1"/>
        </xsd:choice>
    </xsd:complexType>

    <xsd:complexType name="StepManipulatorData">
        <xsd:choice>
          <xsd:element name="GradientHistory" type="GradientHistorySMType" minOccurs="0" maxOccurs="1"/>
          <xsd:element name="ConjugateGradient" type="xsd:string" minOccurs="0" maxOccurs="1"/>
        </xsd:choice>
    </xsd:complexType>

    <xsd:complexType name="GradientHistorySMType">
        <xsd:all>
          <xsd:element name="growthFactor" type="xsd:float" minOccurs="0" maxOccurs="1"/>
          <xsd:element name="shrinkFactor" type="xsd:float" minOccurs="0" maxOccurs="1"/>
          <xsd:element name="initialStepScale" type="xsd:float" minOccurs="0" maxOccurs="1"/>
        </xsd:all>
    </xsd:complexType>

    <xsd:complexType name="OptAcceptanceType">
        <xsd:choice>
          <xsd:element name="Strict" type="EmptyType" minOccurs="0" maxOccurs="1"/>
        </xsd:choice>
    </xsd:complexType>

    <xsd:complexType name="EmptyType"/>

    <xsd:complexType name="terminateFollowersType">
      <xsd:simpleContent>
        <xsd:extension base="xsd:string">
          <xsd:attribute name="proximity" type="xsd:float" use="optional"/>
        </xsd:extension>
      </xsd:simpleContent>
    </xsd:complexType>

    <xsd:complexType name="OptConvergenceType">
      <xsd:all>
        <xsd:element name="persistence" type="xsd:integer" minOccurs="0"/>
        <xsd:element name="gradient" type="xsd:float" minOccurs="0"/>
        <xsd:element name="objective" type="xsd:float" minOccurs="0"/>
        <xsd:element name="stepSize" type="xsd:float" minOccurs="0"/>
        <xsd:element name="terminateFollowers" type="terminateFollowersType" minOccurs="0"/>
      </xsd:all>
    </xsd:complexType>

    <xsd:complexType name="SAConvergenceType">
      <xsd:all>
        <xsd:element name="persistence"        type="xsd:integer" minOccurs="0"/>
        <xsd:element name="objective"          type="xsd:float" minOccurs="0"/>
        <xsd:element name="temperature"        type="xsd:float" minOccurs="0"/>
        <xsd:element name="AHDp"               type="xsd:float" minOccurs="0"/>
      </xsd:all>
    </xsd:complexType>

    <!-- <xsd:complexType name="linearCoolingType">
      <xsd:element name="beta" type="xsd:float"/>
    </xsd:complexType> -->

    <xsd:complexType name="exponentialCoolingType">
      <xsd:all>
      <xsd:element name="alpha" type="xsd:float"/>
      </xsd:all>
    </xsd:complexType>

    <xsd:complexType name="boltzmanCoolingType">
      <xsd:all>
      <xsd:element name="d" type="xsd:float"/>
      </xsd:all>
    </xsd:complexType>

    <xsd:complexType name="cauchyCoolingType">
      <xsd:all>
      <xsd:element name="d" type="xsd:float"/>
      </xsd:all>
    </xsd:complexType>

    <!-- <xsd:complexType name="fastCoolingType">
      <xsd:element name="c" type="xsd:float"/>
    </xsd:complexType> -->

    <xsd:complexType name="veryFastCoolingType">
      <xsd:all>
      <xsd:element name="c" type="xsd:float"/>
      </xsd:all>
    </xsd:complexType>

    <xsd:complexType name="OptCoolingScheduleType">
      <xsd:choice>
        <!-- <xsd:element name="linear" type="linearCoolingType"/> -->
        <xsd:element name="exponential" type="exponentialCoolingType"/>
        <xsd:element name="cauchy" type="cauchyCoolingType"/>
        <xsd:element name="boltzmann" type="boltzmanCoolingType"/>
        <!-- <xsd:element name="fast" type="fastCoolingType"/> -->
        <xsd:element name="veryfast" type="veryFastCoolingType"/>
      </xsd:choice>
    </xsd:complexType>

    <xsd:complexType name="GradientDescentOptimizer">
        <xsd:sequence>
            <xsd:element name="objective"        type="xsd:string"            minOccurs="1" maxOccurs="1"/>
            <xsd:element name="variable"         type="optVarType"            minOccurs="1" maxOccurs='unbounded'/>
            <xsd:element name="TargetEvaluation" type="AssemblerObjectType"   minOccurs="1" maxOccurs="1"/>
            <xsd:element name="samplerInit"      type="optInitType"           minOccurs="0"/>
            <xsd:element name="gradient"         type="GradientEstimatorData" minOccurs="1" maxOccurs="1"/>
            <xsd:element name="stepSize"         type="StepManipulatorData"   minOccurs="1" maxOccurs="1"/>
            <xsd:element name="acceptance"       type="OptAcceptanceType"     minOccurs="1" maxOccurs="1"/>
            <xsd:element name="convergence"      type="OptConvergenceType"    minOccurs="0" maxOccurs="1"/>
            <xsd:element name="constant"         type="constantVarType"       minOccurs="0" maxOccurs='unbounded'/>
            <xsd:element name="ConstantSource"         minOccurs="0" maxOccurs='unbounded'>
              <xsd:complexType mixed="true">
                <xsd:attribute name="class" type="xsd:string" use="required"/>
                <xsd:attribute name="type" type="xsd:string" />
              </xsd:complexType>
            </xsd:element>
            <xsd:element name="Constraint"       type="AssemblerObjectType" minOccurs="0" maxOccurs="1"/>
            <xsd:element name="ImplicitConstraint"       type="AssemblerObjectType" minOccurs="0" maxOccurs="1"/>
            <xsd:element name="Sampler"          type="AssemblerObjectType" minOccurs="0" maxOccurs="1"/>
            <xsd:element name="Restart"          type="AssemblerObjectType" minOccurs="0" maxOccurs="1"/>
            <xsd:element name="restartTolerance" type="xsd:float"           minOccurs="0" maxOccurs="1"/>
            <xsd:element name="variableTransformation" type="variablesTransformationType" minOccurs="0" maxOccurs="1"/>
        </xsd:sequence>
        <xsd:attribute name="name"      type="xsd:string" use="required"/>
        <xsd:attribute name="verbosity" type="verbosityAttr"/>
    </xsd:complexType>

    <xsd:complexType name="SimulatedAnnealingOptimizer">
        <xsd:sequence>
            <xsd:element name="samplerInit"      type="optInitType"            minOccurs="0"/>
            <xsd:element name="convergence"      type="SAConvergenceType"      minOccurs="0" maxOccurs="1"/>
            <xsd:element name="coolingSchedule"  type="OptCoolingScheduleType" minOccurs="0" maxOccurs="1"/>
            <xsd:element name="variable"         type="optVarType"             minOccurs="1" maxOccurs='unbounded'/>
            <xsd:element name="objective"        type="xsd:string"             minOccurs="1" maxOccurs="1"/>
            <xsd:element name="TargetEvaluation" type="AssemblerObjectType"    minOccurs="1" maxOccurs="1"/>
            <xsd:element name="constant"         type="constantVarType"        minOccurs="0" maxOccurs='unbounded'/>
            <xsd:element name="ConstantSource"         minOccurs="0" maxOccurs='unbounded'>
              <xsd:complexType mixed="true">
                <xsd:attribute name="class" type="xsd:string" use="required"/>
                <xsd:attribute name="type" type="xsd:string" />
              </xsd:complexType>
            </xsd:element>
            <xsd:element name="Constraint"       type="AssemblerObjectType" minOccurs="0" maxOccurs="1"/>
            <xsd:element name="ImplicitConstraint"       type="AssemblerObjectType" minOccurs="0" maxOccurs="1"/>
            <xsd:element name="Sampler"          type="AssemblerObjectType" minOccurs="0" maxOccurs="1"/>
            <xsd:element name="Restart"          type="AssemblerObjectType" minOccurs="0" maxOccurs="1"/>
            <xsd:element name="restartTolerance" type="xsd:float"           minOccurs="0" maxOccurs="1"/>
            <xsd:element name="variableTransformation" type="variablesTransformationType" minOccurs="0" maxOccurs="1"/>
        </xsd:sequence>
        <xsd:attribute name="name"      type="xsd:string" use="required"/>
        <xsd:attribute name="verbosity" type="verbosityAttr"/>
    </xsd:complexType>
<<<<<<< HEAD
=======

>>>>>>> bb36aded
    <xsd:complexType name="crossoverType">
      <xsd:all>
        <xsd:element name="crossoverProb"   type="xsd:float" />
      </xsd:all>
      <xsd:attribute name="type" type="xsd:string" />
    </xsd:complexType>

     <xsd:complexType name="mutationType">
      <xsd:all>
        <xsd:element name="mutationProb"   type="xsd:float" />
      </xsd:all>
      <xsd:attribute name="type" type="xsd:string" />
    </xsd:complexType>

    <xsd:complexType name="reproductionType">
      <xsd:all>
        <xsd:element name="crossover"   type="crossoverType" />
        <xsd:element name="mutation"    type="mutationType"  />
      </xsd:all>
      <xsd:attribute name="nParents" type="xsd:integer" />
    </xsd:complexType>

    <xsd:complexType name="fitnessType">
      <xsd:all>
        <xsd:element name="a"     type="xsd:float" />
        <xsd:element name="b"     type="xsd:float"/>
      </xsd:all>
      <xsd:attribute name="type" type="xsd:string" />
    </xsd:complexType>

    <xsd:complexType name="GAoptInitType">
      <xsd:all>
        <xsd:element name="populationSize"     type="xsd:integer"          />
        <xsd:element name="parentSelection"    type="xsd:string"           />
        <xsd:element name="reproduction"       type="reproductionType"     />
        <xsd:element name="fitness"            type="fitnessType"          />
        <xsd:element name="survivorSelection"  type="xsd:string"           />
      </xsd:all>
    </xsd:complexType>

    <xsd:complexType name="GeneticAlgorithmOptimizer">
        <xsd:sequence>
            <xsd:element name="samplerInit"      type="optInitType"            minOccurs="0"/>
            <xsd:element name="GAparams"         type="GAoptInitType"          minOccurs="0" maxOccurs="1"/>
            <xsd:element name="convergence"      type="SAConvergenceType"      minOccurs="0" maxOccurs="1"/>
            <xsd:element name="coolingSchedule"  type="OptCoolingScheduleType" minOccurs="0" maxOccurs="1"/>
            <xsd:element name="variable"         type="optVarType"             minOccurs="1" maxOccurs='unbounded'/>
            <xsd:element name="objective"        type="xsd:string"             minOccurs="1" maxOccurs="1"/>
            <xsd:element name="TargetEvaluation" type="AssemblerObjectType"    minOccurs="1" maxOccurs="1"/>
            <xsd:element name="constant"         type="constantVarType"        minOccurs="0" maxOccurs='unbounded'/>
            <xsd:element name="ConstantSource"         minOccurs="0" maxOccurs='unbounded'>
              <xsd:complexType mixed="true">
                <xsd:attribute name="class" type="xsd:string" use="required"/>
                <xsd:attribute name="type" type="xsd:string" />
              </xsd:complexType>
            </xsd:element>
            <xsd:element name="Constraint"       type="AssemblerObjectType" minOccurs="0" maxOccurs="1"/>
            <xsd:element name="ImplicitConstraint"       type="AssemblerObjectType" minOccurs="0" maxOccurs="1"/>
            <xsd:element name="Sampler"          type="AssemblerObjectType" minOccurs="0" maxOccurs="1"/>
            <xsd:element name="Restart"          type="AssemblerObjectType" minOccurs="0" maxOccurs="1"/>
            <xsd:element name="restartTolerance" type="xsd:float"           minOccurs="0" maxOccurs="1"/>
            <xsd:element name="variableTransformation" type="variablesTransformationType" minOccurs="0" maxOccurs="1"/>
        </xsd:sequence>
        <xsd:attribute name="name"      type="xsd:string" use="required"/>
        <xsd:attribute name="verbosity" type="verbosityAttr"/>
    </xsd:complexType>
</xsd:schema><|MERGE_RESOLUTION|>--- conflicted
+++ resolved
@@ -185,10 +185,7 @@
         <xsd:attribute name="name"      type="xsd:string" use="required"/>
         <xsd:attribute name="verbosity" type="verbosityAttr"/>
     </xsd:complexType>
-<<<<<<< HEAD
-=======
-
->>>>>>> bb36aded
+
     <xsd:complexType name="crossoverType">
       <xsd:all>
         <xsd:element name="crossoverProb"   type="xsd:float" />
