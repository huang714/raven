'''
Module containing all supported type of ROM aka Surrogate Models etc
here we intend ROM as super-visioned learning,
where we try to understand the underlying model by a set of labeled sample
a sample is composed by (feature,label) that is easy translated in (input,output)
'''
#for future compatibility with Python 3--------------------------------------------------------------
from __future__ import division, print_function, unicode_literals, absolute_import
import warnings
warnings.simplefilter('default',DeprecationWarning)
#End compatibility block for Python 3----------------------------------------------------------------

#External Modules------------------------------------------------------------------------------------
from sklearn import linear_model
from sklearn import svm
from sklearn import multiclass
from sklearn import naive_bayes
from sklearn import neighbors
from sklearn import qda
from sklearn import tree
from sklearn import lda
from sklearn import gaussian_process
import sys
import numpy as np
import numpy
import abc
import ast
import pickle as pk
from operator import itemgetter
from collections import OrderedDict
#External Modules End--------------------------------------------------------------------------------

#Internal Modules------------------------------------------------------------------------------------
import utils
import TreeStructure
interpolationND = utils.find_interpolationND()
#Internal Modules End--------------------------------------------------------------------------------

class superVisedLearning(utils.metaclass_insert(abc.ABCMeta)):
  '''
  This is the general interface to any superVisedLearning learning method.
  Essentially it contains a train, and evaluate methods
  '''
  returnType      = '' #this describe the type of information generated the possibility are 'boolean', 'integer', 'float'
  qualityEstType  = [] #this describe the type of estimator returned known type are 'distance', 'probability'. The values are returned by the self.__confidenceLocal__(Features)
  ROMtype         = '' #the broad class of the interpolator

  @staticmethod
  def checkArrayConsistency(arrayin):
    '''
    This method checks the consistency of the in-array
    @ In, object... It should be an array
    @ Out, tuple, tuple[0] is a bool (True -> everything is ok, False -> something wrong), tuple[1], string ,the error mesg
    '''
    if type(arrayin) != numpy.ndarray: return (False,' The object is not a numpy array')
    if len(arrayin.shape) > 1: return(False, ' The array must be 1-d')
    return (True,'')

  def __init__(self,**kwargs):
    self.printTag = utils.returnPrintTag('SuperVised')
    #booleanFlag that controls the normalization procedure. If true, the normalization is performed. Default = True
    if kwargs != None: self.initOptionDict = kwargs
    else             : self.initOptionDict = {}
    if 'Features' not in self.initOptionDict.keys(): utils.raiseAnError(IOError,self,'Feature names not provided')
    if 'Target'   not in self.initOptionDict.keys(): utils.raiseAnError(IOError,self,'Target name not provided')
    self.features = self.initOptionDict['Features'].split(',')
    self.target   = self.initOptionDict['Target'  ]
    self.initOptionDict.pop('Target')
    self.initOptionDict.pop('Features')
    if self.features.count(self.target) > 0: utils.raiseAnError(IOError,self,'The target and one of the features have the same name!')
    #average value and sigma are used for normalization of the feature data
    #a dictionary where for each feature a tuple (average value, sigma)
    self.muAndSigmaFeatures = {}
    #these need to be declared in the child classes!!!!
    self.amITrained         = False

  def initialize(self,idict):
    pass #Overloaded by (at least) GaussPolynomialRom

  def train(self,tdict):
    '''
      Method to perform the training of the superVisedLearning algorithm
      NB.the superVisedLearning object is committed to convert the dictionary that is passed (in), into the local format
      the interface with the kernels requires. So far the base class will do the translation into numpy
      @ In, tdict, training dictionary
      @ Out, None
    '''
    if type(tdict) != dict: utils.raiseAnError(TypeError,self,'In method "train", the training set needs to be provided through a dictionary. Type of the in-object is ' + str(type(tdict)))
    names, values  = list(tdict.keys()), list(tdict.values())
    if self.target in names: targetValues = values[names.index(self.target)]
    else                   : utils.raiseAnError(IOError,self,'The output sought '+self.target+' is not in the training set')
    # check if the targetValues are consistent with the expected structure
    resp = self.checkArrayConsistency(targetValues)
    if not resp[0]: utils.raiseAnError(IOError,self,'In training set for target '+self.target+':'+resp[1])
    # construct the evaluation matrixes
    featureValues = np.zeros(shape=(targetValues.size,len(self.features)))
    for cnt, feat in enumerate(self.features):
      if feat not in names: utils.raiseAnError(IOError,self,'The feature sought '+feat+' is not in the training set')
      else:
        resp = self.checkArrayConsistency(values[names.index(feat)])
        if not resp[0]: utils.raiseAnError(IOError,self,'In training set for feature '+feat+':'+resp[1])
        if values[names.index(feat)].size != featureValues[:,0].size: utils.raiseAnError(IOError,self,'In training set, the number of values provided for feature '+feat+' are != number of target outcomes!')
        self._localNormalizeData(values,names,feat)
        if self.muAndSigmaFeatures[feat][1]==0: self.muAndSigmaFeatures[feat] = (self.muAndSigmaFeatures[feat][0],np.max(np.absolute(values[names.index(feat)])))
        if self.muAndSigmaFeatures[feat][1]==0: self.muAndSigmaFeatures[feat] = (self.muAndSigmaFeatures[feat][0],1.0)
        featureValues[:,cnt] = (values[names.index(feat)] - self.muAndSigmaFeatures[feat][0])/self.muAndSigmaFeatures[feat][1]
    self.__trainLocal__(featureValues,targetValues)
    self.amITrained = True

  def _localNormalizeData(self,values,names,feat):
    '''
    Method to normalize data based on the mean and standard deviation.  If undesired for a particular ROM,
    this method can be overloaded to simply pass (see, e.g., GaussPolynomialRom).
    @ In, values, list of feature values (from tdict)
    @ In, names, names of features (from tdict)
    @ In, feat, list of features (from ROM)
    @ Out, None
    '''
    self.muAndSigmaFeatures[feat] = (np.average(values[names.index(feat)]),np.std(values[names.index(feat)]))

  def confidence(self,edict):
    '''
    This call is used to get an estimate of the confidence in the prediction.
    The base class self.confidence will translate a dictionary into numpy array, then call the local confidence
    '''
    if type(edict) != dict: utils.raiseAnError(IOError,self,'method "confidence". The inquiring set needs to be provided through a dictionary. Type of the in-object is ' + str(type(edict)))
    names, values   = list(edict.keys()), list(edict.values())
    for index in range(len(values)):
      resp = self.checkArrayConsistency(values[index])
      if not resp[0]: utils.raiseAnError(IOError,self,'In evaluate request for feature '+names[index]+':'+resp[1])
    featureValues = np.zeros(shape=(values[0].size,len(self.features)))
    for cnt, feat in enumerate(self.features):
      if feat not in names: utils.raiseAnError(IOError,self,'The feature sought '+feat+' is not in the evaluate set')
      else:
        resp = self.checkArrayConsistency(values[names.index(feat)])
        if not resp[0]: utils.raiseAnError(IOError,self,'In training set for feature '+feat+':'+resp[1])
        featureValues[:,cnt] = values[names.index(feat)]
    return self.__confidenceLocal__(featureValues)

  def evaluate(self,edict):
    '''
    Method to perform the evaluation of a point or a set of points through the previous trained superVisedLearning algorithm
    NB.the superVisedLearning object is committed to convert the dictionary that is passed (in), into the local format
    the interface with the kernels requires.
    @ In, tdict, evaluation dictionary
    @ Out, numpy array of evaluated points
    '''
    if type(edict) != dict: utils.raiseAnError(IOError,self,'method "evaluate". The evaluate request/s need/s to be provided through a dictionary. Type of the in-object is ' + str(type(edict)))
    names, values  = list(edict.keys()), list(edict.values())
    for index in range(len(values)):
      resp = self.checkArrayConsistency(values[index])
      if not resp[0]: utils.raiseAnError(IOError,self,'In evaluate request for feature '+names[index]+':'+resp[1])
    # construct the evaluation matrix
    featureValues = np.zeros(shape=(values[0].size,len(self.features)))
    for cnt, feat in enumerate(self.features):
      if feat not in names: utils.raiseAnError(IOError,self,'The feature sought '+feat+' is not in the evaluate set')
      else:
        resp = self.checkArrayConsistency(values[names.index(feat)])
        if not resp[0]: utils.raiseAnError(IOError,self,'In training set for feature '+feat+':'+resp[1])
        featureValues[:,cnt] = ((values[names.index(feat)] - self.muAndSigmaFeatures[feat][0]))/self.muAndSigmaFeatures[feat][1]
    return self.__evaluateLocal__(featureValues)

  def reset(self):
    '''override this method to re-instance the ROM'''
    self.amITrained = False
    self.__resetLocal__()

  def returnInitialParameters(self):
    '''override this method to return the fix set of parameters of the ROM'''
    iniParDict = dict(self.initOptionDict.items() + {'returnType':self.__class__.returnType,'qualityEstType':self.__class__.qualityEstType,'Features':self.features,
                                             'Target':self.target,'returnType':self.__class__.returnType}.items() + self.__returnInitialParametersLocal__().items())
    return iniParDict

  def returnCurrentSetting(self):
    '''return the set of parameters of the ROM that can change during simulation'''
    return dict({'Trained':self.amITrained}.items() + self.__CurrentSettingDictLocal__().items())

  def printXML(self,rootnode,options=None):
    '''
      Allows the SVE to put whatever it wants into an XML to print to file.
      @ In, options, dict of string-based options to use, including filename, things to print, etc
      @ Out, treedict, dict of strings to be printed
    '''
    node = TreeStructure.Node(self.target)
    rootnode.appendBranch(node)
    self._localPrintXML(node,options)

  def _localPrintXML(self,node,options=None):
    '''
      Specific local method for printing anything desired to xml file.  Overwrite in inheriting classes.
      @ In, options, dict of string-based options to use, including filename, things to print, etc
      @ Out, treedict, dict of strings to be printed
    '''
    #if treedict=={}: treedict={'PrintOptions':'ROM of type '+str(self.printTag.strip())+' has no special output options.'}
    node.addText('ROM of type '+str(self.printTag.strip())+' has no special output options.')

  @abc.abstractmethod
  def __trainLocal__(self,featureVals,targetVals):
    '''@ In, featureVals, 2-D numpy array [n_samples,n_features]'''

  @abc.abstractmethod
  def __confidenceLocal__(self,featureVals):
    '''
    This should return an estimation of the quality of the prediction.
    This could be distance or probability or anything else, the type needs to be declared in the variable cls.qualityEstType
    @ In, featureVals, 2-D numpy array [n_samples,n_features]
    '''

  @abc.abstractmethod
  def __evaluateLocal__(self,featureVals):
    '''
    @ In,  featureVals, 2-D numpy array [n_samples,n_features]
    @ Out, targetVals , 1-D numpy array [n_samples]
    '''

  @abc.abstractmethod
  def __resetLocal__(self,featureVals):
    '''After this method the ROM should be described only by the initial parameter settings'''

  @abc.abstractmethod
  def __returnInitialParametersLocal__(self):
    '''this should return a dictionary with the parameters that could be possible not in self.initOptionDict'''

  @abc.abstractmethod
  def __returnCurrentSettingLocal__(self):
    '''override this method to pass the set of parameters of the ROM that can change during simulation'''
#
#
#
class NDinterpolatorRom(superVisedLearning):
  def __init__(self,**kwargs):
    superVisedLearning.__init__(self,**kwargs)
    self.interpolator = None
    self.printTag = utils.returnPrintTag('ND Interpolation ROM')

  def __trainLocal__(self,featureVals,targetVals):
    """
    Perform training on samples in X with responses y.
    For an one-class model, +1 or -1 is returned.
    Parameters: featureVals : {array-like, sparse matrix}, shape = [n_samples, n_features]
    Returns   : targetVals : array, shape = [n_samples]
    """
    featv = interpolationND.vectd2d(featureVals[:][:])
    targv = interpolationND.vectd(targetVals)
    self.interpolator.fit(featv,targv)

  def __confidenceLocal__(self,featureVals):
    utils.raiseAnError(NotImplementedError,self,'NDinterpRom   : __confidenceLocal__ method must be implemented!')

  def __evaluateLocal__(self,featureVals):
    '''
    Perform regression on samples in featureVals.
    For an one-class model, +1 or -1 is returned.
    @ In, numpy.array 2-D, features
    @ Out, numpy.array 1-D, predicted values
    '''
    prediction = np.zeros(featureVals.shape[0])
    for n_sample in range(featureVals.shape[0]):
      featv = interpolationND.vectd(featureVals[n_sample][:])
      prediction[n_sample] = self.interpolator.interpolateAt(featv)
      utils.raiseAMessage(self,'NDinterpRom   : Prediction by ' + self.__class__.ROMtype + '. Predicted value is ' + str(prediction[n_sample]))
    return prediction

  def __returnInitialParametersLocal__(self):
    '''there are no possible default parameters to report'''
    localInitParam = {}
    return localInitParam

  def __returnCurrentSettingLocal__(self):
    utils.raiseAnError(NotImplementedError,self,'NDinterpRom   : __returnCurrentSettingLocal__ method must be implemented!')

class GaussPolynomialRom(NDinterpolatorRom):
  def __confidenceLocal__(self,edict):pass #TODO

  def __resetLocal__(self):
    pass

  def __returnCurrentSettingLocal__(self):pass #TODO

  def __init__(self,**kwargs):
    superVisedLearning.__init__(self,**kwargs)
    self.interpolator  = None #FIXME what's this?
    self.printTag      = utils.returnPrintTag('GAUSSgpcROM('+self.target+')')
    self.indexSetType  = None #string of index set type, TensorProduct or TotalDegree or HyperbolicCross
    self.maxPolyOrder  = None #integer of relative maximum polynomial order to use in any one dimension
    self.itpDict       = {}   #dict of quad,poly,weight choices keyed on varName
    self.norm          = None #combined distribution normalization factors (product)
    self.sparseGrid    = None #Quadratures.SparseGrid object, has points and weights
    self.distDict      = None #dict{varName: Distribution object}, has point conversion methods based on quadrature
    self.quads         = None #dict{varName: Quadrature object}, has keys for distribution's point conversion methods
    self.polys         = None #dict{varName: OrthoPolynomial object}, has polynomials for evaluation
    self.indexSet      = None #array of tuples, polynomial order combinations
    self.polyCoeffDict = None #dict{index set point, float}, polynomial combination coefficients for each combination
    self.itpDict       = {}   #dict{varName: dict{attribName:value} }

    for key,val in kwargs.items():
      if key=='IndexSet': self.indexSetType = val
      if key=='PolynomialOrder': self.maxPolyOrder = val
      if key=='Interpolation':
        for var,val in val.items():
          self.itpDict[var]={'poly'  :'DEFAULT',
                             'quad'  :'DEFAULT',
                             'weight':'1'}
          for atrName,atrVal in val.items():
            if atrName in ['poly','quad','weight']: self.itpDict[var][atrName]=atrVal
            else: utils.raiseAnError(IOError,self,'Unrecognized option: '+atrName)

    if not self.indexSetType:
      utils.raiseAnError(IOError,self,'No IndexSet specified!')
    if not self.maxPolyOrder:
      utils.raiseAnError(IOError,self,'No maxPolyOrder specified!')
    if self.maxPolyOrder < 1:
      utils.raiseAnError(IOError,self,'Polynomial order cannot be less than 1 currently.')

  def _localPrintXML(self,node,options=None):
    mean=None
    if 'what' in options.keys():
      for request in options['what'].split(','):
        newnode = TreeStructure.Node(request)
        if   request.lower() in ['mean','expectedvalue']:
          if mean == None: mean = self.__evaluateMoment__(1)
          newnode.setText(mean)
        elif request.lower() in ['variance']:
          if mean == None: mean = self.__evaluateMoment__(1)
          newnode.setText(self.__evaluateMoment__(2) - mean*mean)
        else:
          utils.raiseAWarning(self,'ROM does not know how to return '+request)
          newnode.setText('not found')
        node.appendBranch(newnode)

  def _localNormalizeData(self,values,names,feat):
    self.muAndSigmaFeatures[feat] = (0.0,1.0)

  def interpolationInfo(self):
    return dict(self.itpDict)

  def initialize(self,idict):
    for key,value in idict.items():
      if   key == 'SG'   : self.sparseGrid = value
      elif key == 'dists': self.distDict   = value
      elif key == 'quads': self.quads      = value
      elif key == 'polys': self.polys      = value
      elif key == 'iSet' : self.indexSet   = value

  def _multiDPolyBasisEval(self,orders,pts):
    '''Evaluates each polynomial set at given orders and points, returns product.
    @ In orders, tuple(int), polynomial orders to evaluate
    @ In pts, tuple(float), values at which to evaluate polynomials
    @ Out, float, product of polynomial evaluations
    '''
    tot=1
    for i,(o,p) in enumerate(zip(orders,pts)):
      varName = self.sparseGrid.varNames[i]
      tot*=self.polys[varName](o,p)
    return tot

  def __trainLocal__(self,featureVals,targetVals):
    self.polyCoeffDict={}
    #check consistency of featureVals
    if len(featureVals)!=len(self.sparseGrid):
      utils.raiseAnError(IOError,self,'ROM requires '+str(len(self.sparseGrid))+' points, but '+str(len(featureVals))+' provided!')
    #the dimensions of featureVals might be reordered from sparseGrid, so fix it here
    self.sparseGrid._remap(self.features)
    #check equality of point space
    fvs = featureVals[:]
    sgs = self.sparseGrid.points()[:]
    fvs=sorted(fvs,key=itemgetter(*range(len(fvs[0]))))
    sgs=sorted(sgs,key=itemgetter(*range(len(sgs[0]))))
    msg='\n'
    if not np.allclose(fvs,sgs,rtol=1e-15):
<<<<<<< HEAD
      msg=' featureVals | sparseGridVals:\n'
      for i in range(len(fvs)):
        msg+='  '+str(fvs[i])+' | '+str(sgs[i])+'\n'
      utils.raiseAnError(IOError,self,'input values do not match required values!\n'+msg)
=======
      msg+='DEBUG featureVals | sparseGridVals:\n'
      for i in range(len(fvs)):
        msg+='  '+str(fvs[i])+' | '+str(sgs[i])+'\n'
      utils.raiseAWarning(self,msg)
      utils.raiseAnError(IOError,self,'input values do not match required values!')
>>>>>>> 19a3f7a2
    #make translation matrix between lists
    translate={}
    for i in range(len(fvs)):
      translate[tuple(fvs[i])]=sgs[i]
    self.norm = np.prod(list(self.distDict[v].measureNorm(self.quads[v].type) for v in self.distDict.keys()))
    for i,idx in enumerate(self.indexSet):
      idx=tuple(idx)
      self.polyCoeffDict[idx]=0
      wtsum=0
      for pt,soln in zip(featureVals,targetVals):
        stdPt = np.zeros(len(pt))
        for i,p in enumerate(pt):
          varName = self.sparseGrid.varNames[i]
          stdPt[i] = self.distDict[varName].convertToQuad(self.quads[varName].type,p)
<<<<<<< HEAD
        #outFile.writelines('  '+str(pt)+'\n')
        #outFile.writelines('  '+str(stdPt)+'\n')
=======
>>>>>>> 19a3f7a2
        wt = self.sparseGrid.weights(translate[tuple(pt)])
        self.polyCoeffDict[idx]+=soln*self._multiDPolyBasisEval(idx,stdPt)*wt
      self.polyCoeffDict[idx]*=self.norm
    self.amITrained=True
    #self.printPolyDict()

  def printPolyDict(self,printZeros=False):
    '''Human-readable version of the polynomial chaos expansion.
    @ In printZeros,boolean,optional flag for printing even zero coefficients
    @ Out, None, None
    '''
    data=[]
    for idx,val in self.polyCoeffDict.items():
      if val > 1e-14 or printZeros:
        data.append([idx,val])
    data.sort()
    msg='polyDict for ['+self.target+'] with inputs '+str(self.features)+': \n'
    for idx,val in data:
      msg+='    '+str(idx)+' '+str(val)+'\n'
    utils.raiseAMessage(msg)

  def __evaluateMoment__(self,r):
    '''Use the ROM's built-in method to calculate moments.
    @ In r, int, moment to calculate
    @ Out, float, evaluation of moment
    '''
    #TODO is there a faster way still to do this?
    tot=0
    for pt,wt in self.sparseGrid:
      tot+=self.__evaluateLocal__([pt])**r*wt
    tot*=self.norm
    return tot

  def __evaluateLocal__(self,featureVals):
    featureVals=featureVals[0]
    tot=0
    stdPt = np.zeros(len(featureVals))
    for p,pt in enumerate(featureVals):
      varName = self.sparseGrid.varNames[p]
      stdPt[p] = self.distDict[varName].convertToQuad(self.quads[varName].type,pt)
    for idx,coeff in self.polyCoeffDict.items():
      tot+=coeff*self._multiDPolyBasisEval(idx,stdPt)
    return tot

  def __returnInitialParametersLocal__(self):
    return {}#TODO 'IndexSet:':self.indexSetType,
             #'PolynomialOrder':self.maxPolyOrder,
             # 'Interpolation':interpolationInfo()}

class HDMRRom(GaussPolynomialRom):
  def __confidenceLocal__(self,edict):pass #TODO

  def __resetLocal__(self):
    pass

  def __returnCurrentSettingLocal__(self):pass #TODO

  def _localNormalizeData(self,values,names,feat):
    self.muAndSigmaFeatures[feat] = (0.0,1.0)

  def __init__(self,**kwargs):
    '''Initializes SupervisedEngine. See base class.'''
    superVisedLearning.__init__(self,**kwargs)
    self.printTag      = utils.returnPrintTag('HDMR_ROM('+self.target+')')
    self.sobolOrder    = None #depth of HDMR/Sobol expansion
    self.indexSetType  = None #string of index set type, TensorProduct or TotalDegree or HyperbolicCross
    self.maxPolyOrder  = None #integer of relative maximum polynomial order to use in any one dimension
    self.itpDict       = {}   #dict of quad,poly,weight choices keyed on varName
    self.ROMs          = {}   #dict of GaussPolyROM objects keyed by combination of vars that make them up
    self.sparseGrid    = None #Quadratures.SparseGrid object, has points and weights
    self.distDict      = None #dict{varName: Distribution object}, has point conversion methods based on quadrature
    self.quads         = None #dict{varName: Quadrature object}, has keys for distribution's point conversion methods
    self.polys         = None #dict{varName: OrthoPolynomial object}, has polynomials for evaluation
    self.indexSet      = None #array of tuples, polynomial order combinations
    self.polyCoeffDict = None #dict{index set point, float}, polynomial combination coefficients for each combination
    self.itpDict       = {}   #dict{varName: dict{attribName:value} }
    self.sdx           = None #dict of sobol sensitivity coeffs, keyed on order and tuple(varnames)

    for key,val in kwargs.items():
      if key=='SobolOrder': self.sobolOrder = int(val)
      if key=='IndexSet': self.indexSetType = val
      if key=='PolynomialOrder': self.maxPolyOrder = val
      if key=='Interpolation':
        for var,val in val.items():
          self.itpDict[var]={'poly'  :'DEFAULT',
                             'quad'  :'DEFAULT',
                             'weight':'1'}
          for atrName,atrVal in val.items():
            if atrName in ['poly','quad','weight']: self.itpDict[var][atrName]=atrVal
            else: raise IOError(self.printTag+' Unrecognized option: '+atrName)

    if self.indexSetType==None:
      raise IOError(self.printTag+' No IndexSet specified!')
    if self.maxPolyOrder==None:
      raise IOError(self.printTag+' No maxPolyOrder specified!')
    if self.maxPolyOrder < 1:
      raise IOError(self.printTag+' Polynomial order cannot be less than 1 currently.')

  def _localNormalizeData(self,values,names,feat):
    '''Overwrite normalization. See base class.'''
    self.muAndSigmaFeatures[feat] = (0.0,1.0)

  def interpolationInfo(self):
    '''See base class.'''
    return dict(self.itpDict)

  def initialize(self,idict):
    '''Called by sampler to pass necessary information along.  See base class.'''
    for key,value in idict.items():
      if   key == 'ROMs' : self.ROMs       = value
      #elif key == 'SG'   : self.sparseGrid = value
      elif key == 'dists': self.distDict   = value
      elif key == 'quads': self.quads      = value
      elif key == 'polys': self.polys      = value
      elif key == 'refs' : self.references = value

  def __trainLocal__(self,featureVals,targetVals):
    '''
      Because HDMR rom is a collection of sub-roms, we call sub-rom "train" to do what we need it do.
      @ In, tdict, training dictionary
      @ Out, None
    '''
    ft={}
    for i in range(len(featureVals)):
      ft[tuple(featureVals[i])]=targetVals[i]
    #get the reference case
    self.refpt = tuple(self.__fillPointWithRef((),[]))
    self.refSoln = ft[tuple(self.refpt)]
    for combo,rom in self.ROMs.items():
      subtdict={}
      for c in combo: subtdict[c]=[]
      subtdict[self.target]=[]
      SG = rom.sparseGrid
      fvals=np.zeros([len(SG),len(combo)])
      tvals=np.zeros(len(SG))
      for i in range(len(SG)):
        getpt=tuple(self.__fillPointWithRef(combo,SG[i][0]))
        tvals[i] = ft[getpt]
        for fp,fpt in enumerate(SG[i][0]):
          fvals[i][fp] = fpt
      for i,c in enumerate(combo):
        subtdict[c] = fvals[:,i]
      subtdict[self.target] = tvals
      rom.train(subtdict)
      #rom.__trainLocal__(fvals,tvals)

    #make ordered list of combos for use later
    maxLevel = max(list(len(combo) for combo in self.ROMs.keys()))
    self.combos = []
    for i in range(maxLevel+1):
      self.combos.append([])
    for combo in self.ROMs.keys():
      self.combos[len(combo)].append(combo)

    self.amITrained = True

    #do a couple moments, for kicks -> TODO this should all go into ROM calls
    #if self.debug: #TODO SupervisedEngine doesn't have debug??
#    prt('\n| SOBOL Decomposition for '+self.target+' using inputs '+str(self.features)+': ')
#    prt('|\n| Moments')
#    prt('|   Mean     = %f' %self.__mean__())
#    prt('|   Variance = %f' %self.__variance__())
#    #try the variance
#    #try sensitivities
#    prt('|\n| Absolute Sensitivities')
#    self.getSensitivities()
#    insig=[]
#    for combo in self.ROMs.keys():
#      if abs(self.sdx[len(combo)][combo])>1e-12:
#        prt('|   Index %s = %f' %(combo,self.sdx[len(combo)][combo]))
#      else:
#        insig.append(combo)
#    if len(insig)>0: prt('|   Contributes less than 1e-12:',insig)
#    # percent sensitivities
#    prt('|\n| Percent Sensitivities')
#    pcts,totpct,totvar = self.getPercentSensitivities(returnTotal=True)
#    #pcts,totpct,totvar = self.getPercentSensitivities(variance=1.604468e-4,returnTotal=True)
#    insig=[]
#    for combo,val in pcts.items():
#      if abs(val)>1e-12:
#        prt('|   Index %s = %f' %(combo,val))
#      else: insig.append(combo)
#    if len(insig)>0: prt('|   Contributes less than 1e-12:',insig)
#    prt('| Total:',totvar,'(',totpct*100,'%)')
#    # evaluations
#    prt('|\n| SOBOL evaluations')
#    prt('|   f(0.5,3,2) =',self.__evaluateLocal__([[0.5,3,2]]))
#    prt('|   f(1,1,1) =',self.__evaluateLocal__([[1,1,1]]))

  def __fillPointWithRef(self,combo,pt):
    '''Given a "combo" subset of the full input space and a partially-filled
       point within that space, fills the rest of space with the reference
       cut values.
       @ In, combo, tuple of strings, names of subset dimensions
       @ In, pt, list of floats, values of points in subset dimension
       @ Out, newpt, full point in input dimension space on cut-hypervolume
    '''
    newpt=np.zeros(len(self.features))
    for v,var in enumerate(self.features):
      if var in combo:
        newpt[v] = pt[combo.index(var)]
      else:
        newpt[v] = self.references[var]
    return newpt

  def __mean__(self):
    '''The Cut-HDMR approximation can return its mean easily.'''
    vals={'':self.refSoln}
    for i,c in enumerate(self.combos):
      for combo in c:
        rom = self.ROMs[combo]
        vals[combo] = rom.__evaluateMoment__(1) - vals['']
        for cl in range(i):
          for doneCombo in self.combos[cl]:
            if set(doneCombo).issubset(set(combo)):
              vals[combo] -= vals[doneCombo]
    tot = sum(vals.values())
    return tot

  def __variance__(self):
    '''The Cut-HDMR approximation can return its variance easily.'''
    vals={}
    for i,c in enumerate(self.combos):
      for combo in c:
        rom = self.ROMs[combo]
        mean = rom.__evaluateMoment__(1)
        vals[combo] = rom.__evaluateMoment__(2) - mean*mean
        for cl in range(i):
          for doneCombo in self.combos[cl]:
            if set(doneCombo).issubset(set(combo)):
              vals[combo] -= vals[doneCombo]
    tot = sum(vals.values())
    return tot

  def __evaluateLocal__(self,featureVals):
    '''Evaluates ROM at given points.  See base class.'''
    #am I trained?
    if not self.amITrained: raise IOError(self.printTag+': '+utils.returnPrintPostTag('ERROR')+'-> Cannot evaluate, as ROM is not trained!')
    fvals=dict(zip(self.features,featureVals[0]))
    vals={'':self.refSoln}
    for i,c in enumerate(self.combos):
      for combo in c:
        myVals = [list(featureVals[0][self.features.index(j)] for j in combo)]
        rom = self.ROMs[combo]
        #check if rom is trained
        if not rom.amITrained: raise IOError('ROM for subset %s is not trained!' %combo)
        vals[combo] = rom.__evaluateLocal__(myVals) - vals['']
        for cl in range(i):
          for doneCombo in self.combos[cl]:
            if set(doneCombo).issubset(set(combo)):
              vals[combo] -= vals[doneCombo]
    tot = sum(vals.values())
    return tot

  def getSensitivities(self,maxLevel=None,kind='variance'):
    '''
      Generates dictionary of Sobol indices for the requested levels.
      Optionally the moment (r) to get sensitivity indices of can be requested.
      @ In, levels, list, levels to obtain indices for. Defaults to all available.
      @ In, kind, string, the metric to use when calculating sensitivity indices. Defaults to variance.
    '''
    if kind.lower().strip() not in ['mean','variance']:
      raise IOError(self.printTag+': '+utils.returnPrintPostTag('ERROR'),'-> Requested sensitivity benchmark is %s, but expected "mean" or "variance".' %kind)
    avail = max(list(len(combo) for combo in self.ROMs.keys()))
    if maxLevel==None: maxLevel = avail
    else:
      if maxLevels>avail: raise IOError(self.printTag+': '+utils.returnPrintPostTag('ERROR')+'-> Requested level %i for sensitivity analyis, but this composition is at most %i order!' %(maxLevel,avail) )

    self.sdx = {}
    for l in range(maxLevel+1):
      self.sdx[l]={}
    #put basic metric in
    for i,c in enumerate(self.combos):
      for combo in c:
        rom = self.ROMs[combo]
        mean = rom.__evaluateMoment__(1)
        self.sdx[i][combo] = rom.__evaluateMoment__(2) - mean*mean
        for cl in range(i):
          for doneCombo in self.combos[cl]:
            if set(doneCombo).issubset(set(combo)):
              self.sdx[i][combo]-=self.sdx[cl][doneCombo]

  def getPercentSensitivities(self,variance=None,returnTotal=False):
    '''Calculates percent sensitivities.
    If variance specified, uses it as the bnechmark variance, otherwise uses ROM to calculate total variance approximately.
    If returnTotal specified, also returns percent of total variance and the total variance value.
    @ In, variance, float to represent user-provided total variance
    @ In, returnTotal, boolean to turn on returning total percent and total variance
    @ Out, pcts, percent=based Sobol sensitivity indices
    '''
    if self.sdx == None or len(self.sdx)<1:
      self.getSensitivities()
    if variance==None or variance==0:
      variance = self.__variance__()
      variance = 0.0
      for c,combos in self.sdx.items():
        for combo in combos:
          variance+=self.sdx[c][combo]
    tot=0.0
    totvar=0.0
    pcts={}
    for c,combos in self.sdx.items():
      for combo in combos:
        totvar+=self.sdx[c][combo]
        pcts[combo]=self.sdx[c][combo]/variance
        tot+=pcts[combo]
    if returnTotal: return pcts,tot,totvar
    else: return pcts

#
#
#
class NDsplineRom(NDinterpolatorRom):
  ROMtype         = 'NDsplineRom'
  def __init__(self,**kwargs):
    NDinterpolatorRom.__init__(self,**kwargs)
    self.printTag = utils.returnPrintTag('ND-SPLINE ROM')
    self.interpolator = interpolationND.NDspline()

  def __resetLocal__(self):
    ''' The reset here erase the Interpolator while keeping the instance'''
    self.interpolator.reset()
#
#
#
class NDinvDistWeigth(NDinterpolatorRom):
  ROMtype         = 'NDinvDistWeigth'
  def __init__(self,**kwargs):
    NDinterpolatorRom.__init__(self,**kwargs)
    self.printTag = utils.returnPrintTag('ND-INVERSEWEIGHT ROM')
    if not 'p' in self.initOptionDict.keys(): utils.raiseAnError(IOError,self,'the <p> parameter must be provided in order to use NDinvDistWeigth as ROM!!!!')
    self.interpolator = interpolationND.InverseDistanceWeighting(float(self.initOptionDict['p']))

  def __resetLocal__(self):
    ''' The reset here erase the Interpolator while keeping the instance'''
    self.interpolator.reset(float(self.initOptionDict['p']))
#
#
#
class NDmicroSphere(NDinterpolatorRom):
  ROMtype         = 'NDmicroSphere'
  def __init__(self,**kwargs):
    NDinterpolatorRom.__init__(self,**kwargs)
    self.printTag = utils.returnPrintTag('ND-MICROSPHERE ROM')
    if not 'p' in self.initOptionDict.keys(): utils.raiseAnError(IOError,self,'the <p> parameter must be provided in order to use NDmicroSphere as ROM!!!!')
    if not 'precision' in self.initOptionDict.keys(): utils.raiseAnError(IOError,self,'the <precision> parameter must be provided in order to use NDmicroSphere as ROM!!!!')
    self.interpolator = interpolationND.microSphere(float(self.initOptionDict['p']),int(self.initOptionDict['precision']))

  def __resetLocal__(self):
    self.interpolator.reset(float(self.initOptionDict['p']),int(self.initOptionDict['precision']))

class SciKitLearn(superVisedLearning):
  ROMtype = 'SciKitLearn'
  availImpl = {}
  availImpl['lda'] = {}
  availImpl['lda']['LDA'] = (lda.LDA, 'integer') #Quadratic Discriminant Analysis (QDA)
  availImpl['linear_model'] = {} #Generalized Linear Models
  availImpl['linear_model']['ARDRegression'               ] = (linear_model.ARDRegression               , 'float'  ) #Bayesian ARD regression.
  availImpl['linear_model']['BayesianRidge'               ] = (linear_model.BayesianRidge               , 'float'  ) #Bayesian ridge regression
  availImpl['linear_model']['ElasticNet'                  ] = (linear_model.ElasticNet                  , 'float'  ) #Linear Model trained with L1 and L2 prior as regularizer
  availImpl['linear_model']['ElasticNetCV'                ] = (linear_model.ElasticNetCV                , 'float'  ) #Elastic Net model with iterative fitting along a regularization path
  availImpl['linear_model']['Lars'                        ] = (linear_model.Lars                        , 'float'  ) #Least Angle Regression model a.k.a.
  availImpl['linear_model']['LarsCV'                      ] = (linear_model.LarsCV                      , 'float'  ) #Cross-validated Least Angle Regression model
  availImpl['linear_model']['Lasso'                       ] = (linear_model.Lasso                       , 'float'  ) #Linear Model trained with L1 prior as regularizer (aka the Lasso)
  availImpl['linear_model']['LassoCV'                     ] = (linear_model.LassoCV                     , 'float'  ) #Lasso linear model with iterative fitting along a regularization path
  availImpl['linear_model']['LassoLars'                   ] = (linear_model.LassoLars                   , 'float'  ) #Lasso model fit with Least Angle Regression a.k.a.
  availImpl['linear_model']['LassoLarsCV'                 ] = (linear_model.LassoLarsCV                 , 'float'  ) #Cross-validated Lasso, using the LARS algorithm
  availImpl['linear_model']['LassoLarsIC'                 ] = (linear_model.LassoLarsIC                 , 'float'  ) #Lasso model fit with Lars using BIC or AIC for model selection
  availImpl['linear_model']['LinearRegression'            ] = (linear_model.LinearRegression            , 'float'  ) #Ordinary least squares Linear Regression.
  availImpl['linear_model']['LogisticRegression'          ] = (linear_model.LogisticRegression          , 'float'  ) #Logistic Regression (aka logit, MaxEnt) classifier.
  availImpl['linear_model']['MultiTaskLasso'              ] = (linear_model.MultiTaskLasso              , 'float'  ) #Multi-task Lasso model trained with L1/L2 mixed-norm as regularizer
  availImpl['linear_model']['MultiTaskElasticNet'         ] = (linear_model.MultiTaskElasticNet         , 'float'  ) #Multi-task ElasticNet model trained with L1/L2 mixed-norm as regularizer
  availImpl['linear_model']['OrthogonalMatchingPursuit'   ] = (linear_model.OrthogonalMatchingPursuit   , 'float'  ) #Orthogonal Mathching Pursuit model (OMP)
  availImpl['linear_model']['OrthogonalMatchingPursuitCV' ] = (linear_model.OrthogonalMatchingPursuitCV , 'float'  ) #Cross-validated Orthogonal Mathching Pursuit model (OMP)
  availImpl['linear_model']['PassiveAggressiveClassifier' ] = (linear_model.PassiveAggressiveClassifier , 'integer') #Passive Aggressive Classifier
  availImpl['linear_model']['PassiveAggressiveRegressor'  ] = (linear_model.PassiveAggressiveRegressor  , 'float'  ) #Passive Aggressive Regressor
  availImpl['linear_model']['Perceptron'                  ] = (linear_model.Perceptron                  , 'float'  ) #Perceptron
  availImpl['linear_model']['RandomizedLasso'             ] = (linear_model.RandomizedLasso             , 'float'  ) #Randomized Lasso.
  availImpl['linear_model']['RandomizedLogisticRegression'] = (linear_model.RandomizedLogisticRegression, 'float'  ) #Randomized Logistic Regression
  availImpl['linear_model']['Ridge'                       ] = (linear_model.Ridge                       , 'float'  ) #Linear least squares with l2 regularization.
  availImpl['linear_model']['RidgeClassifier'             ] = (linear_model.RidgeClassifier             , 'float'  ) #Classifier using Ridge regression.
  availImpl['linear_model']['RidgeClassifierCV'           ] = (linear_model.RidgeClassifierCV           , 'integer') #Ridge classifier with built-in cross-validation.
  availImpl['linear_model']['RidgeCV'                     ] = (linear_model.RidgeCV                     , 'float'  ) #Ridge regression with built-in cross-validation.
  availImpl['linear_model']['SGDClassifier'               ] = (linear_model.SGDClassifier               , 'integer') #Linear classifiers (SVM, logistic regression, a.o.) with SGD training.
  availImpl['linear_model']['SGDRegressor'                ] = (linear_model.SGDRegressor                , 'float'  ) #Linear model fitted by minimizing a regularized empirical loss with SGD
  availImpl['linear_model']['lars_path'                   ] = (linear_model.lars_path                   , 'float'  ) #Compute Least Angle Regression or Lasso path using LARS algorithm [1]
  availImpl['linear_model']['lasso_path'                  ] = (linear_model.lasso_path                  , 'float'  ) #Compute Lasso path with coordinate descent
  availImpl['linear_model']['lasso_stability_path'        ] = (linear_model.lasso_stability_path        , 'float'  ) #Stabiliy path based on randomized Lasso estimates
  availImpl['linear_model']['orthogonal_mp_gram'          ] = (linear_model.orthogonal_mp_gram          , 'float'  ) #Gram Orthogonal Matching Pursuit (OMP)

  availImpl['svm'] = {} #support Vector Machines
  availImpl['svm']['LinearSVC'] = (svm.LinearSVC, 'boolean')
  availImpl['svm']['SVC'      ] = (svm.SVC      , 'boolean')
  availImpl['svm']['NuSVC'    ] = (svm.NuSVC    , 'boolean')
  availImpl['svm']['SVR'      ] = (svm.SVR      , 'boolean')

  availImpl['multiClass'] = {} #Multiclass and multilabel classification
  availImpl['multiClass']['OneVsRestClassifier' ] = (multiclass.OneVsRestClassifier , 'integer') # One-vs-the-rest (OvR) multiclass/multilabel strategy
  availImpl['multiClass']['OneVsOneClassifier'  ] = (multiclass.OneVsOneClassifier  , 'integer') # One-vs-one multiclass strategy
  availImpl['multiClass']['OutputCodeClassifier'] = (multiclass.OutputCodeClassifier, 'integer') # (Error-Correcting) Output-Code multiclass strategy
  availImpl['multiClass']['fit_ovr'             ] = (multiclass.fit_ovr             , 'integer') # Fit a one-vs-the-rest strategy.
  availImpl['multiClass']['predict_ovr'         ] = (multiclass.predict_ovr         , 'integer') # Make predictions using the one-vs-the-rest strategy.
  availImpl['multiClass']['fit_ovo'             ] = (multiclass.fit_ovo             , 'integer') # Fit a one-vs-one strategy.
  availImpl['multiClass']['predict_ovo'         ] = (multiclass.predict_ovo         , 'integer') # Make predictions using the one-vs-one strategy.
  availImpl['multiClass']['fit_ecoc'            ] = (multiclass.fit_ecoc            , 'integer') # Fit an error-correcting output-code strategy.
  availImpl['multiClass']['predict_ecoc'        ] = (multiclass.predict_ecoc        , 'integer') # Make predictions using the error-correcting output-code strategy.

  availImpl['naiveBayes'] = {}
  availImpl['naiveBayes']['GaussianNB'   ] = (naive_bayes.GaussianNB   , 'float')
  availImpl['naiveBayes']['MultinomialNB'] = (naive_bayes.MultinomialNB, 'float')
  availImpl['naiveBayes']['BernoulliNB'  ] = (naive_bayes.BernoulliNB  , 'float')

  availImpl['neighbors'] = {}
  availImpl['neighbors']['NearestNeighbors']         = (neighbors.NearestNeighbors         , 'float'  )# Unsupervised learner for implementing neighbor searches.
  availImpl['neighbors']['KNeighborsClassifier']     = (neighbors.KNeighborsClassifier     , 'integer')# Classifier implementing the k-nearest neighbors vote.
  availImpl['neighbors']['RadiusNeighbors']          = (neighbors.RadiusNeighborsClassifier, 'integer')# Classifier implementing a vote among neighbors within a given radius
  availImpl['neighbors']['KNeighborsRegressor']      = (neighbors.KNeighborsRegressor      , 'float'  )# Regression based on k-nearest neighbors.
  availImpl['neighbors']['RadiusNeighborsRegressor'] = (neighbors.RadiusNeighborsRegressor , 'float'  )# Regression based on neighbors within a fixed radius.
  availImpl['neighbors']['NearestCentroid']          = (neighbors.NearestCentroid          , 'integer')# Nearest centroid classifier.
  availImpl['neighbors']['BallTree']                 = (neighbors.BallTree                 , 'float'  )# BallTree for fast generalized N-point problems
  availImpl['neighbors']['KDTree']                   = (neighbors.KDTree                   , 'float'  )# KDTree for fast generalized N-point problems

  availImpl['qda'] = {}
  availImpl['qda']['QDA'] = (qda.QDA, 'integer') #Quadratic Discriminant Analysis (QDA)

  availImpl['tree'] = {}
  availImpl['tree']['DecisionTreeClassifier'] = (tree.DecisionTreeClassifier, 'integer')# A decision tree classifier.
  availImpl['tree']['DecisionTreeRegressor' ] = (tree.DecisionTreeRegressor , 'float'  )# A tree regressor.
  availImpl['tree']['ExtraTreeClassifier'   ] = (tree.ExtraTreeClassifier   , 'integer')# An extremely randomized tree classifier.
  availImpl['tree']['ExtraTreeRegressor'    ] = (tree.ExtraTreeRegressor    , 'float'  )# An extremely randomized tree regressor.

  availImpl['GaussianProcess'] = {}
  availImpl['GaussianProcess']['GaussianProcess'] = (gaussian_process.GaussianProcess    , 'float'  )
  #test if a method to estimate the probability of the prediction is available
  qualityEstTypeDict = {}
  for key1, myDict in availImpl.items():
    qualityEstTypeDict[key1] = {}
    for key2 in myDict:
      qualityEstTypeDict[key1][key2] = []
      if  callable(getattr(myDict[key2][0], "predict_proba", None))  : qualityEstTypeDict[key1][key2] += ['probability']
      elif  callable(getattr(myDict[key2][0], "score"        , None)): qualityEstTypeDict[key1][key2] += ['score']
      else                                                           : qualityEstTypeDict[key1][key2] = False

  def __init__(self,**kwargs):
    superVisedLearning.__init__(self,**kwargs)
    self.printTag = utils.returnPrintTag('SCIKITLEARN')
    if 'SKLtype' not in self.initOptionDict.keys(): utils.raiseAnError(IOError,self,'to define a scikit learn ROM the SKLtype keyword is needed (from ROM '+self.name+')')
    SKLtype, SKLsubType = self.initOptionDict['SKLtype'].split('|')
    self.initOptionDict.pop('SKLtype')
    if not SKLtype in self.__class__.availImpl.keys(): utils.raiseAnError(IOError,self,'not known SKLtype ' + SKLtype +'(from ROM '+self.name+')')
    if not SKLsubType in self.__class__.availImpl[SKLtype].keys(): utils.raiseAnError(IOError,self,'not known SKLsubType ' + SKLsubType +'(from ROM '+self.name+')')
    self.__class__.returnType     = self.__class__.availImpl[SKLtype][SKLsubType][1]
    self.ROM                      = self.__class__.availImpl[SKLtype][SKLsubType][0]()
    self.__class__.qualityEstType = self.__class__.qualityEstTypeDict[SKLtype][SKLsubType]
    for key,value in self.initOptionDict.items():
      try:self.initOptionDict[key] = ast.literal_eval(value)
      except: pass
    self.ROM.set_params(**self.initOptionDict)

  def _readdressEvaluateConstResponse(self,edict):
    """
    Method to re-address the evaluate base class method in order to avoid wasting time
    in case the training set has an unique response (e.g. if 10 points in the training set,
    and the 10 outcomes are all == to 1, this method returns one without the need of an
    evaluation)
    @ In, prediction request, Not used in this method (kept the consistency with evaluate method)
    """
    return self.myNumber

  def _readdressEvaluateRomResponse(self,edict):
    """
    Method to re-address the evaluate base class method to its original method
    @ In, prediction request, used in this method (kept the consistency with evaluate method)
    """
    return self.__class__.evaluate(self,edict)

  def __trainLocal__(self,featureVals,targetVals):
    """
    Perform training on samples in featureVals with responses y.
    For an one-class model, +1 or -1 is returned.
    Parameters
    ----------
    featureVals : {array-like, sparse matrix}, shape = [n_samples, n_features]
    Returns
    -------
    targetVals : array, shape = [n_samples]
    """
    #If all the target values are the same no training is needed and the moreover the self.evaluate could be re-addressed to this value
    if len(np.unique(targetVals))>1:
      self.ROM.fit(featureVals,targetVals)
      self.evaluate = self._readdressEvaluateRomResponse
      #self.evaluate = lambda edict : self.__class__.evaluate(self,edict)
    else:
      self.myNumber = np.unique(targetVals)[0]
      self.evaluate = self._readdressEvaluateConstResponse

  def __confidenceLocal__(self,edict):
    if  'probability' in self.__class__.qualityEstType: return self.ROM.predict_proba(edict)
    else            : utils.raiseAnError(IOError,self,'the ROM '+str(self.name)+'has not the an method to evaluate the confidence of the prediction')

  def __evaluateLocal__(self,featureVals):
    return self.ROM.predict(featureVals)

  def __resetLocal__(self):
    self.ROM = self.ROM.__class__(**self.initOptionDict)

  def __returnInitialParametersLocal__(self):
    return self.ROM.get_params()

  def __returnCurrentSettingLocal__(self):
    utils.raiseAMessage(self,'here we need to collect some info on the ROM status','FIXME')
    localInitParam = {}
    return localInitParam
#
#
#
__interfaceDict                         = {}
__interfaceDict['NDspline'            ] = NDsplineRom
__interfaceDict['NDinvDistWeigth'     ] = NDinvDistWeigth
__interfaceDict['microSphere'         ] = NDmicroSphere
__interfaceDict['SciKitLearn'         ] = SciKitLearn
__interfaceDict['GaussPolynomialRom'  ] = GaussPolynomialRom
__interfaceDict['HDMRRom'             ] = HDMRRom
__base                                  = 'superVisedLearning'

def addToInterfaceDict(newDict):
  for key,val in newDict.items():
    __interfaceDict[key]=val

def returnInstance(ROMclass,**kwargs):
  '''This function return an instance of the request model type'''
  try: return __interfaceDict[ROMclass](**kwargs)
  except KeyError: utils.raiseAnError(NameError,'SUPERVISEDLEARNING','not known '+__base+' type '+str(ROMclass))

def returnClass(ROMclass):
  '''This function return an instance of the request model type'''
  try: return __interfaceDict[ROMclass]
  except KeyError: utils.raiseAnError(NameError,'SUPERVISEDLEARNING','not known '+__base+' type '+ROMclass)<|MERGE_RESOLUTION|>--- conflicted
+++ resolved
@@ -368,18 +368,11 @@
     sgs=sorted(sgs,key=itemgetter(*range(len(sgs[0]))))
     msg='\n'
     if not np.allclose(fvs,sgs,rtol=1e-15):
-<<<<<<< HEAD
-      msg=' featureVals | sparseGridVals:\n'
-      for i in range(len(fvs)):
-        msg+='  '+str(fvs[i])+' | '+str(sgs[i])+'\n'
-      utils.raiseAnError(IOError,self,'input values do not match required values!\n'+msg)
-=======
       msg+='DEBUG featureVals | sparseGridVals:\n'
       for i in range(len(fvs)):
         msg+='  '+str(fvs[i])+' | '+str(sgs[i])+'\n'
       utils.raiseAWarning(self,msg)
       utils.raiseAnError(IOError,self,'input values do not match required values!')
->>>>>>> 19a3f7a2
     #make translation matrix between lists
     translate={}
     for i in range(len(fvs)):
@@ -394,11 +387,6 @@
         for i,p in enumerate(pt):
           varName = self.sparseGrid.varNames[i]
           stdPt[i] = self.distDict[varName].convertToQuad(self.quads[varName].type,p)
-<<<<<<< HEAD
-        #outFile.writelines('  '+str(pt)+'\n')
-        #outFile.writelines('  '+str(stdPt)+'\n')
-=======
->>>>>>> 19a3f7a2
         wt = self.sparseGrid.weights(translate[tuple(pt)])
         self.polyCoeffDict[idx]+=soln*self._multiDPolyBasisEval(idx,stdPt)*wt
       self.polyCoeffDict[idx]*=self.norm
