'''
Created on July 10, 2013

@author: alfoa
'''
from __future__ import division, print_function, unicode_literals, absolute_import
import warnings
warnings.simplefilter('default',DeprecationWarning)

#External Modules------------------------------------------------------------------------------------
import sys
import numpy as np
from sklearn import tree
from scipy import spatial
#from scipy import interpolate
from scipy import integrate
import os
from glob import glob
import copy
import DataObjects
import math
#External Modules End--------------------------------------------------------------------------------

#Internal Modules------------------------------------------------------------------------------------
import utils
import mathUtils
from Assembler import Assembler
import SupervisedLearning
import MessageHandler
#Internal Modules End--------------------------------------------------------------------------------

'''
  ***************************************
  *  SPECIALIZED PostProcessor CLASSES  *
  ***************************************
'''

class BasePostProcessor(Assembler,MessageHandler.MessageUser):
  """"This is the base class for postprocessors"""
  def __init__(self,messageHandler):
    self.type              = self.__class__.__name__  # pp type
    self.name              = self.__class__.__name__  # pp name
    self.assemblerObjects  = {}                       # {MainClassName(e.g.Distributions):[class(e.g.Models),type(e.g.ROM),objectName]}
    self.requiredAssObject = (False,([],[]))          # tuple. self.first entry boolean flag. True if the XML parser must look for assembler objects;
                                                      # second entry tuple.self.first entry list of object can be retrieved, second entry multiplicity (-1,-2,-n means optional (max 1 object,2 object, no number limit))
    self.assemblerDict     = {}  # {'class':[['subtype','name',instance]]}
    self.messageHandler = messageHandler

  def initialize(self, runInfo, inputs, initDict) :
    #if 'externalFunction' in initDict.keys(): self.externalFunction = initDict['externalFunction']
    self.inputs           = inputs

  def inputToInternal(self,currentInput): return [(copy.deepcopy(currentInput))]

  def run(self, Input): pass

class Integral(BasePostProcessor):
  '''
<<<<<<< HEAD
  This post-processor is aimed to compute the n-dimensional integral of an inputted Limit Surface
  '''
  def __init__(self):
    BasePostProcessor.__init__(self)
    self.variableDist = {}                                    #dictionary created upon the .xml input file reading. It stores the distributions for each variable.
    self.target       = None
    self.tolerance    = 0.0001                                # integration tolerance
    self.integralType = 'montecarlo'                          # integral type (which alg needs to be used). Either montecarlo or quadrature
    self.seed         = 20021986                              # seed for montecarlo
    self.matrixDict   = {}                                    # dictionary of arrays and target
    self.lowerUpperDict   = {}
    self.functionS = None
    self.requiredAssObject = (False,(['Distribution'],['n']))
    self.printTag = 'POSTPROCESSOR INTEGRAL'
=======
  This post-processor is aimed to compute the n-dimensional integral of an inputted dataset
  '''
  def __init__(self):
    BasePostProcessor.__init__(self)
    self.variableDist = {}                                    # dictionary created upon the .xml input file reading. It stores the distributions for each variable.
    self.target       = None                                  # target that defines the f(x1,x2,...,xn)
    self.tolerance    = 0.0001                                # integration tolerance
    self.integralType = 'montecarlo'                          # integral type (which alg needs to be used). Either montecarlo or quadrature
    self.seed         = 20021986                              # seed for montecarlo
    self.matrixDict = {}                                      # dictionary of arrays and target
    self.lowerUpperDict   = {}
    self.functionS = None
    self.requiredAssObject = (False,(['Distribution'],['n']))
    self.printTag = utils.returnPrintTag('POSTPROCESSOR INTEGRAL')
>>>>>>> 4bca80d1

  def _localGenerateAssembler(self,initDict):
    ''' see generateAssembler method '''
    for varName, distName in self.variableDist.items():
      if distName != None:
<<<<<<< HEAD
        if distName not in initDict['Distributions'].keys(): self.raiseAnError(IOError,'distribution ' +distName+ ' not found.')
=======
        if distName not in initDict['Distributions'].keys():
          utils.raiseAnError(IOError,self,'distribution ' +distName+ ' not found.')
>>>>>>> 4bca80d1
        self.variableDist[varName] = initDict['Distributions'][distName]
        self.lowerUpperDict[varName]['lowerBound'] = self.variableDist[varName].lowerBound
        self.lowerUpperDict[varName]['upperBound'] = self.variableDist[varName].upperBound

  def _localReadMoreXML(self,xmlNode):
    if 'tolerance' in xmlNode.attrib.keys():
      try: self.tolerance = float(xmlNode.attrib['tolerance'])
<<<<<<< HEAD
      except ValueError: self.raiseAnError(ValueError,"tolerance can not be converted into a float value!")
    if 'integralType' in xmlNode.attrib.keys():
      self.integralType = xmlNode.attrib['integralType'].strip().lower()
      if self.integralType not in ['montecarlo']: self.raiseAnError(IOError,'only two integral types are available: qudrature, MonteCarlo!')
    if 'seed' in xmlNode.attrib.keys():
      try: self.seed = int(xmlNode.attrib['tolerance'])
      except ValueError: self.raiseAnError(ValueError,'seed can not be converted into a int value!')
      if self.integralType != 'montecarlo': self.raiseAWarning('integral type is '+self.integralType+' but a seed has been inputted!!!')
      else: np.random.seed(self.seed)
    if 'target' in xmlNode.attrib.keys():
      self.target = xmlNode.attrib['target']
    else: self.raiseAWarning('integral target has not been provided. The postprocessor is going to take the last output it finds in the provided limitsurface!!!')
=======
      except ValueError: utils.raiseAnError(ValueError,self,'tolerance can not be converted into a float value!')
    if 'integralType' in xmlNode.attrib.keys():
      self.integralType = xmlNode.attrib['integralType'].strip().lower()
      if self.integralType not in ['montecarlo','quadrature']: utils.raiseAnError(IOError,self,'only two integral types are available: qudrature, MonteCarlo!')
    if 'seed' in xmlNode.attrib.keys():
      try: self.seed = int(xmlNode.attrib['tolerance'])
      except ValueError: utils.raiseAnError(ValueError,self,'seed can not be converted into a int value!')
      if self.integralType != 'montecarlo': utils.raiseAWarning(self,'integral type is '+self.integralType+' but a seed has been inputted!!!')
      else: np.random.seed(self.seed)
    if 'target' in xmlNode.attrib.keys():
      self.target = xmlNode.attrib['target']
    else: utils.raiseAWarning(self,'integral target has not been provided. The postprocessor is going to take the last output it finds in the input dataset!!!')
>>>>>>> 4bca80d1

    for child in xmlNode:
      if child.tag == 'variable':
        varName = child.attrib['name']
        self.variableDist[varName] = None
        for childChild in child:
          if childChild.tag == 'distribution': self.variableDist[varName] = childChild.text
<<<<<<< HEAD
          else: self.raiseAnError(NameError,'invalid labels after the variable call. Only "distribution" is accepted.')
      else: self.raiseAnError(NameError,'invalid or missing labels after the variables call. Only "variable" is accepted.')
=======
          else: utils.raiseAnError(NameError,self,'invalid labels after the variable call. Only "distribution" is accepted.')
      else: utils.raiseAnError(NameError,self,'invalid or missing labels after the variables call. Only "variable" is accepted.')
>>>>>>> 4bca80d1
      #if no distribution, we look for the integration domain in the input
      self.lowerUpperDict[varName] = {}
      if self.variableDist[varName] == None:
        if 'lowerBound' not in child.attrib.keys() or 'upperBound' not in child.attrib.keys():
<<<<<<< HEAD
          self.raiseAnError(NameError,'either a distribution name or lowerBound and upperBound need to be specified for variable '+varName)
=======
          utils.raiseAnError(NameError,self,'either a distribution name or lowerBound and upperBound need to be specified for variable '+varName)
>>>>>>> 4bca80d1
        self.lowerUpperDict[varName]['lowerBound'] = float(child.attrib['lowerBound'])
        self.lowerUpperDict[varName]['upperBound'] = float(child.attrib['upperBound'])

  def initialize(self,_,inputs,_):
    self.inputToInternal(inputs)
    self.functionS = SupervisedLearning.returnInstance('SciKitLearn',**{'SKLtype':'neighbors|KNeighborsRegressor','Features':','.join(list(self.variableDist.keys())),'Target':self.target})
    self.functionS.train(self.matrixDict)
<<<<<<< HEAD
    self.raiseADebug('DATA SET MATRIX:')
    self.raiseADebug(self.matrixDict)
=======
    if self.debug:
      utils.raiseAMessage(self,'DATA SET MATRIX:')
      utils.raiseAMessage(self,self.matrixDict)
>>>>>>> 4bca80d1

  def inputToInternal(self,currentInput):
    for item in currentInput:
      if item.type == 'TimePointSet':
        # check if variables and inputs match
        self.matrixDict = {}
<<<<<<< HEAD
        if not set(item.getParaKeys('inputs')) == set(self.variableDist.keys()): self.raiseAnError(IOError,'The variables inputted and the features in the input TimePointSet '+ item.name + 'do not match!!!')
        if self.target == None: self.target = item.getParaKeys('outputs')[-1]
        if self.target not in item.getParaKeys('outputs'): self.raiseAnError(IOError,'The target '+ self.target + 'is not present among the outputs of the TimePointSet '+ item.name)
        # construct matrix
        for  varName in self.variableDist.keys(): self.matrixDict[varName] = item.getParam('input',varName)
        outputarr = item.getParam('output',self.target)
        if len(set(outputarr)) != 2: self.raiseAnError(IOError,'The target '+ self.target + 'is not present among the outputs of the TimePointSet '+ item.name)
        self.matrixDict[self.target] = outputarr
      else: self.raiseAnError(IOError,'Only TimePointSet is accepted as input!!!!')
=======
        if not set(item.getParaKeys('inputs')) == set(self.variableDist.keys()): utils.raiseAnError(IOError,self,'The variables inputted and the features in the input TimePointSet '+ item.name + 'do not match!!!')
        if self.target == None: self.target = item.getParaKeys('outputs')[-1]
        if self.target not in item.getParaKeys('outputs'): utils.raiseAnError(IOError,self,'The target '+ self.target + 'is not present among the outputs of the TimePointSet '+ item.name)
        # construct matrix
        for  varName in self.variableDist.keys(): self.matrixDict[varName] = item.getParam('input',varName)
        outputarr = item.getParam('output',self.target)
        if len(set(outputarr)) == 2: outputarr[outputarr == -1] = 0.0
        self.matrixDict[self.target] = outputarr
      else: utils.raiseAnError(IOError,self,'Only TimePointSet is accepted as input!!!!')
>>>>>>> 4bca80d1

  def run(self,Input):
    # compute the integral
    outcome = None
    if self.integralType == 'montecarlo':
      tempDict = {}
      weights  = {}
<<<<<<< HEAD
=======
      rectArea = 0.0
>>>>>>> 4bca80d1
      randomMatrix = np.random.rand(math.ceil(1.0/self.tolerance),len(self.variableDist.keys()))
      for index, varName in enumerate(self.variableDist.keys()):
        randomMatrix[:,index] = randomMatrix[:,index]*(self.lowerUpperDict[varName]['upperBound']-self.lowerUpperDict[varName]['lowerBound'])+self.lowerUpperDict[varName]['lowerBound']
        tempDict[varName] = randomMatrix[:,index]
        for i in tempDict[varName]:      weights[varName]  = tempDict[varName]



      outcome = self.functionS.evaluate(tempDict)
    else:
      pass
<<<<<<< HEAD






=======
>>>>>>> 4bca80d1
    return dataCollector

  def collectOutput(self,finishedjob,output):
    if finishedjob.returnEvaluation() == -1:
      self.raiseAnError(RuntimeError,'no available output to collect (the run is likely not over yet).')
    else:
      dataCollector = finishedjob.returnEvaluation()[1]
      if output.type != 'TimePointSet':
        self.raiseAnError(TypeError,'output item type must be "TimePointSet".')
      else:
        if not output.isItEmpty():
          self.raiseAnError(ValueError,'output item must be empty.')
        else:
          for key,value in dataCollector.getParametersValues('input').items():
            for val in value: output.updateInputValue(key, val)
          for key,value in dataCollector.getParametersValues('output').items():
            for val in value: output.updateOutputValue(key,val)
          for key,value in dataCollector.getAllMetadata().items(): output.updateMetadata(key,value)

<<<<<<< HEAD
=======

class LimitSurfaceIntegral(Integral):
  pass
  
  
  
>>>>>>> 4bca80d1
class SafestPoint(BasePostProcessor):
  '''
  It searches for the probability-weighted safest point inside the space of the system controllable variables
  '''
  def __init__(self,messageHandler):
    BasePostProcessor.__init__(self,messageHandler)
    self.controllableDist = {}                                    #dictionary created upon the .xml input file reading. It stores the distributions for each controllale variable.
    self.nonControllableDist = {}                                 #dictionary created upon the .xml input file reading. It stores the distributions for each non-controllale variable.
    self.controllableGrid = {}                                    #dictionary created upon the .xml input file reading. It stores the grid type ('value' or 'CDF'), the number of steps and the step length for each controllale variable.
    self.nonControllableGrid = {}                                 #dictionary created upon the .xml input file reading. It stores the grid type ('value' or 'CDF'), the number of steps and the step length for each non-controllale variable.
    self.gridInfo = {}                                            #dictionary contaning the grid type ('value' or 'CDF'), the grid construction type ('equal', set by default) and the list of sampled points for each variable.
    self.controllableOrd = []                                     #list contaning the controllable variables' names in the same order as they appear inside the controllable space (self.controllableSpace)
    self.nonControllableOrd = []                                  #list contaning the controllable variables' names in the same order as they appear inside the non-controllable space (self.nonControllableSpace)
    self.surfPointsMatrix = None                                  #2D-matrix containing the coordinates of the points belonging to the failure boundary (coordinates are derived from both the controllable and non-controllable space)
    self.stat = returnInstance('BasicStatistics',self)            #instantiation of the 'BasicStatistics' processor, which is used to compute the expected value of the safest point through the coordinates and probability values collected in the 'run' function
    self.stat.what = ['expectedValue']
    self.requiredAssObject = (True,(['Distribution'],['n']))
    self.printTag = 'POSTPROCESSOR SAFESTPOINT'

  def _localGenerateAssembler(self,initDict):
    ''' see generateAssembler method '''
    for varName, distName in self.controllableDist.items():
      if distName not in initDict['Distributions'].keys():
        self.raiseAnError(IOError,'distribution ' +distName+ ' not found.')
      self.controllableDist[varName] = initDict['Distributions'][distName]
    for varName, distName in self.nonControllableDist.items():
      if distName not in initDict['Distributions'].keys():
        self.raiseAnError(IOError,'distribution ' +distName+ ' not found.')
      self.nonControllableDist[varName] = initDict['Distributions'][distName]

  def _localReadMoreXML(self,xmlNode):
    for child in xmlNode:
      if child.tag == 'controllable':
        for childChild in child:
          if childChild.tag == 'variable':
            varName = childChild.attrib['name']
            for childChildChild in childChild:
              if childChildChild.tag == 'distribution':
                self.controllableDist[varName] = childChildChild.text
              elif childChildChild.tag == 'grid':
                if 'type' in childChildChild.attrib.keys():
                  if 'steps' in childChildChild.attrib.keys():
                    self.controllableGrid[varName] = (childChildChild.attrib['type'], int(childChildChild.attrib['steps']), float(childChildChild.text))
                  else:
                    self.raiseAnError(NameError,'number of steps missing after the grid call.')
                else:
                  self.raiseAnError(NameError,'grid type missing after the grid call.')
              else:
                self.raiseAnError(NameError,'invalid labels after the variable call. Only "distribution" and "grid" are accepted.')
          else:
            self.raiseAnError(NameError,'invalid or missing labels after the controllable variables call. Only "variable" is accepted.')
      elif child.tag == 'non-controllable':
        for childChild in child:
          if childChild.tag == 'variable':
            varName = childChild.attrib['name']
            for childChildChild in childChild:
              if childChildChild.tag == 'distribution':
                self.nonControllableDist[varName] = childChildChild.text
              elif childChildChild.tag == 'grid':
                if 'type' in childChildChild.attrib.keys():
                  if 'steps' in childChildChild.attrib.keys():
                    self.nonControllableGrid[varName] = (childChildChild.attrib['type'], int(childChildChild.attrib['steps']), float(childChildChild.text))
                  else:
                    self.raiseAnError(NameError,'number of steps missing after the grid call.')
                else:
                  self.raiseAnError(NameError,'grid type missing after the grid call.')
              else:
                self.raiseAnError(NameError,'invalid labels after the variable call. Only "distribution" and "grid" are accepted.')
          else:
            self.raiseAnError(NameError,'invalid or missing labels after the controllable variables call. Only "variable" is accepted.')
    self.raiseADebug('CONTROLLABLE DISTRIBUTIONS:')
    self.raiseADebug(self.controllableDist)
    self.raiseADebug('CONTROLLABLE GRID:')
    self.raiseADebug(self.controllableGrid)
    self.raiseADebug('NON-CONTROLLABLE DISTRIBUTIONS:')
    self.raiseADebug(self.nonControllableDist)
    self.raiseADebug('NON-CONTROLLABLE GRID:')
    self.raiseADebug(self.nonControllableGrid)

  def initialize(self,runInfo,inputs,initDict):
    self.__gridSetting__()
    self.__gridGeneration__()
    self.inputToInternal(inputs)
    self.stat.parameters['targets'] = self.controllableOrd
    self.stat.initialize(runInfo,inputs,initDict)
    self.raiseADebug('GRID INFO:')
    self.raiseADebug(self.gridInfo)
    self.raiseADebug('N-DIMENSIONAL CONTROLLABLE SPACE:')
    self.raiseADebug(self.controllableSpace)
    self.raiseADebug('N-DIMENSIONAL NON-CONTROLLABLE SPACE:')
    self.raiseADebug(self.nonControllableSpace)
    self.raiseADebug('CONTROLLABLE VARIABLES ORDER:')
    self.raiseADebug(self.controllableOrd)
    self.raiseADebug('NON-CONTROLLABLE VARIABLES ORDER:')
    self.raiseADebug(self.nonControllableOrd)
    self.raiseADebug('SURFACE POINTS MATRIX:')
    self.raiseADebug(self.surfPointsMatrix)

  def __gridSetting__(self,constrType='equal'):
    for varName in self.controllableGrid.keys():
      if self.controllableGrid[varName][0] == 'value':
        self.__stepError__(float(self.controllableDist[varName].lowerBound),float(self.controllableDist[varName].upperBound),self.controllableGrid[varName][1],self.controllableGrid[varName][2],varName)
        self.gridInfo[varName] = (self.controllableGrid[varName][0], constrType, [float(self.controllableDist[varName].lowerBound)+self.controllableGrid[varName][2]*i for i in range(self.controllableGrid[varName][1]+1)])
      elif self.controllableGrid[varName][0] == 'CDF':
        self.__stepError__(0,1,self.controllableGrid[varName][1],self.controllableGrid[varName][2],varName)
        self.gridInfo[varName] = (self.controllableGrid[varName][0], constrType, [self.controllableGrid[varName][2]*i for i in range(self.controllableGrid[varName][1]+1)])
      else:
        self.raiseAnError(NameError,'inserted invalid grid type. Only "value" and "CDF" are accepted.')
    for varName in self.nonControllableGrid.keys():
      if self.nonControllableGrid[varName][0] == 'value':
        self.__stepError__(float(self.nonControllableDist[varName].lowerBound),float(self.nonControllableDist[varName].upperBound),self.nonControllableGrid[varName][1],self.nonControllableGrid[varName][2],varName)
        self.gridInfo[varName] = (self.nonControllableGrid[varName][0], constrType, [float(self.nonControllableDist[varName].lowerBound)+self.nonControllableGrid[varName][2]*i for i in range(self.nonControllableGrid[varName][1]+1)])
      elif self.nonControllableGrid[varName][0] == 'CDF':
        self.__stepError__(0,1,self.nonControllableGrid[varName][1],self.nonControllableGrid[varName][2],varName)
        self.gridInfo[varName] = (self.nonControllableGrid[varName][0], constrType, [self.nonControllableGrid[varName][2]*i for i in range(self.nonControllableGrid[varName][1]+1)])
      else:
        self.raiseAnError(NameError,'inserted invalid grid type. Only "value" and "CDF" are accepted.')

  def __stepError__(self,lowerBound,upperBound,steps,tol,varName):
    if upperBound-lowerBound<steps*tol:
      self.raiseAnError(IOError,'requested number of steps or tolerance for variable ' +varName+ ' exceeds its limit.')

  def __gridGeneration__(self):
    NotchesByVar = [None]*len(self.controllableGrid.keys())
    controllableSpaceSize = None
    for varId, varName in enumerate(self.controllableGrid.keys()):
      NotchesByVar[varId] = self.controllableGrid[varName][1]+1
      self.controllableOrd.append(varName)
    controllableSpaceSize = tuple(NotchesByVar+[len(self.controllableGrid.keys())])
    self.controllableSpace = np.zeros(controllableSpaceSize)
    iterIndex = np.nditer(self.controllableSpace,flags=['multi_index'])
    while not iterIndex.finished:
      coordIndex = iterIndex.multi_index[-1]
      varName = self.controllableGrid.keys()[coordIndex]
      notchPos = iterIndex.multi_index[coordIndex]
      if self.gridInfo[varName][0] == 'CDF':
        valList = []
        for probVal in self.gridInfo[varName][2]:
          valList.append(self.controllableDist[varName].cdf(probVal))
        self.controllableSpace[iterIndex.multi_index] = valList[notchPos]
      else:
        self.controllableSpace[iterIndex.multi_index] = self.gridInfo[varName][2][notchPos]
      iterIndex.iternext()
    NotchesByVar = [None]*len(self.nonControllableGrid.keys())
    nonControllableSpaceSize = None
    for varId, varName in enumerate(self.nonControllableGrid.keys()):
      NotchesByVar[varId] = self.nonControllableGrid[varName][1]+1
      self.nonControllableOrd.append(varName)
    nonControllableSpaceSize = tuple(NotchesByVar+[len(self.nonControllableGrid.keys())])
    self.nonControllableSpace = np.zeros(nonControllableSpaceSize)
    iterIndex = np.nditer(self.nonControllableSpace,flags=['multi_index'])
    while not iterIndex.finished:
      coordIndex = iterIndex.multi_index[-1]
      varName = self.nonControllableGrid.keys()[coordIndex]
      notchPos = iterIndex.multi_index[coordIndex]
      if self.gridInfo[varName][0] == 'CDF':
        valList = []
        for probVal in self.gridInfo[varName][2]:
          valList.append(self.nonControllableDist[varName].cdf(probVal))
        self.nonControllableSpace[iterIndex.multi_index] = valList[notchPos]
      else:
        self.nonControllableSpace[iterIndex.multi_index] = self.gridInfo[varName][2][notchPos]
      iterIndex.iternext()

  def inputToInternal(self,currentInput):
    for item in currentInput:
      if item.type == 'TimePointSet':
        self.surfPointsMatrix = np.zeros((len(item.getParam('output',item.getParaKeys('outputs')[-1])),len(self.gridInfo.keys())+1))
        k=0
        for varName in self.controllableOrd:
          self.surfPointsMatrix[:,k] = item.getParam('input',varName)
          k+=1
        for varName in self.nonControllableOrd:
          self.surfPointsMatrix[:,k] = item.getParam('input',varName)
          k+=1
        self.surfPointsMatrix[:,k] = item.getParam('output',item.getParaKeys('outputs')[-1])

  def run(self,Input):
    nearestPointsInd = []
    dataCollector = DataObjects.returnInstance('TimePointSet',self)
    dataCollector.type = 'TimePointSet'
    surfTree = spatial.KDTree(copy.copy(self.surfPointsMatrix[:,0:self.surfPointsMatrix.shape[-1]-1]))
    self.controllableSpace.shape = (np.prod(self.controllableSpace.shape[0:len(self.controllableSpace.shape)-1]),self.controllableSpace.shape[-1])
    self.nonControllableSpace.shape = (np.prod(self.nonControllableSpace.shape[0:len(self.nonControllableSpace.shape)-1]),self.nonControllableSpace.shape[-1])
    self.raiseADebug('RESHAPED CONTROLLABLE SPACE:')
    self.raiseADebug(self.controllableSpace)
    self.raiseADebug('RESHAPED NON-CONTROLLABLE SPACE:')
    self.raiseADebug(self.nonControllableSpace)
    for ncLine in range(self.nonControllableSpace.shape[0]):
      queryPointsMatrix = np.append(self.controllableSpace,np.tile(self.nonControllableSpace[ncLine,:],(self.controllableSpace.shape[0],1)),axis=1)
      self.raiseADebug('QUERIED POINTS MATRIX:')
      self.raiseADebug(queryPointsMatrix)
      nearestPointsInd = surfTree.query(queryPointsMatrix)[-1]
      distList = []
      indexList = []
      probList = []
      for index in range(len(nearestPointsInd)):
        if self.surfPointsMatrix[np.where(np.prod(surfTree.data[nearestPointsInd[index],0:self.surfPointsMatrix.shape[-1]-1] == self.surfPointsMatrix[:,0:self.surfPointsMatrix.shape[-1]-1],axis=1))[0][0],-1] == 1:
          distList.append(np.sqrt(np.sum(np.power(queryPointsMatrix[index,0:self.controllableSpace.shape[-1]]-surfTree.data[nearestPointsInd[index],0:self.controllableSpace.shape[-1]],2))))
          indexList.append(index)
      if distList == []:
        self.raiseAnError(ValueError,'no safest point found for the current set of non-controllable variables: ' +str(self.nonControllableSpace[ncLine,:])+ '.')
      else:
        for cVarIndex in range(len(self.controllableOrd)):
          dataCollector.updateInputValue(self.controllableOrd[cVarIndex],copy.copy(queryPointsMatrix[indexList[distList.index(max(distList))],cVarIndex]))
        for ncVarIndex in range(len(self.nonControllableOrd)):
          dataCollector.updateInputValue(self.nonControllableOrd[ncVarIndex],copy.copy(queryPointsMatrix[indexList[distList.index(max(distList))],len(self.controllableOrd)+ncVarIndex]))
          if queryPointsMatrix[indexList[distList.index(max(distList))],len(self.controllableOrd)+ncVarIndex] == self.nonControllableDist[self.nonControllableOrd[ncVarIndex]].lowerBound:
            if self.nonControllableGrid[self.nonControllableOrd[ncVarIndex]][0] == 'CDF':
              prob = self.nonControllableGrid[self.nonControllableOrd[ncVarIndex]][2]/float(2)
            else:
              prob = self.nonControllableDist[self.nonControllableOrd[ncVarIndex]].cdf(self.nonControllableDist[self.nonControllableOrd[ncVarIndex]].lowerBound+self.nonControllableGrid[self.nonControllableOrd[ncVarIndex]][2]/float(2))
          elif queryPointsMatrix[indexList[distList.index(max(distList))],len(self.controllableOrd)+ncVarIndex] == self.nonControllableDist[self.nonControllableOrd[ncVarIndex]].upperBound:
            if self.nonControllableGrid[self.nonControllableOrd[ncVarIndex]][0] == 'CDF':
              prob = self.nonControllableGrid[self.nonControllableOrd[ncVarIndex]][2]/float(2)
            else:
              prob = 1-self.nonControllableDist[self.nonControllableOrd[ncVarIndex]].cdf(self.nonControllableDist[self.nonControllableOrd[ncVarIndex]].upperBound-self.nonControllableGrid[self.nonControllableOrd[ncVarIndex]][2]/float(2))
          else:
            if self.nonControllableGrid[self.nonControllableOrd[ncVarIndex]][0] == 'CDF':
              prob = self.nonControllableGrid[self.nonControllableOrd[ncVarIndex]][2]
            else:
              prob = self.nonControllableDist[self.nonControllableOrd[ncVarIndex]].cdf(queryPointsMatrix[indexList[distList.index(max(distList))],len(self.controllableOrd)+ncVarIndex]+self.nonControllableGrid[self.nonControllableOrd[ncVarIndex]][2]/float(2))-self.nonControllableDist[self.nonControllableOrd[ncVarIndex]].cdf(queryPointsMatrix[indexList[distList.index(max(distList))],len(self.controllableOrd)+ncVarIndex]-self.nonControllableGrid[self.nonControllableOrd[ncVarIndex]][2]/float(2))
          probList.append(prob)
      dataCollector.updateOutputValue('Probability',np.prod(probList))
      dataCollector.updateMetadata('ProbabilityWeight',np.prod(probList))
    dataCollector.updateMetadata('ExpectedSafestPointCoordinates',self.stat.run(dataCollector)['expectedValue'])
    self.raiseADebug(dataCollector.getParametersValues('input'))
    self.raiseADebug(dataCollector.getParametersValues('output'))
    self.raiseADebug(dataCollector.getMetadata('ExpectedSafestPointCoordinates'))
    return dataCollector

  def collectOutput(self,finishedjob,output):
    if finishedjob.returnEvaluation() == -1:
      self.raiseAnError(RuntimeError,'no available output to collect (the run is likely not over yet).')
    else:
      dataCollector = finishedjob.returnEvaluation()[1]
      if output.type != 'TimePointSet':
        self.raiseAnError(TypeError,'output item type must be "TimePointSet".')
      else:
        if not output.isItEmpty():
          self.raiseAnError(ValueError,'output item must be empty.')
        else:
          for key,value in dataCollector.getParametersValues('input').items():
            for val in value: output.updateInputValue(key, val)
          for key,value in dataCollector.getParametersValues('output').items():
            for val in value: output.updateOutputValue(key,val)
          for key,value in dataCollector.getAllMetadata().items(): output.updateMetadata(key,value)

class ComparisonStatistics(BasePostProcessor):
  """
  ComparisonStatistics is to calculate statistics that compare
  two different codes or code to experimental data.
  """

  class CompareGroup:
    def __init__(self):
      self.dataPulls = []
      self.referenceData = {}

  def __init__(self,messageHandler):
    BasePostProcessor.__init__(self,messageHandler)
    self.dataDict = {} #Dictionary of all the input data, keyed by the name
    self.compareGroups = [] #List of each of the groups that will be compared
    #self.dataPulls = [] #List of data references that will be used
    #self.referenceData = [] #List of reference (experimental) data
    self.methodInfo = {} #Information on what stuff to do.
    self.f_z_stats = False
    self.interpolation = "quadratic"

  def inputToInternal(self,currentInput):
    return [(currentInput)]

  def initialize(self, runInfo, inputs, initDict):
    BasePostProcessor.initialize(self, runInfo, inputs, initDict)

  def _localReadMoreXML(self,xmlNode):
    for outer in xmlNode:
      if outer.tag == 'compare':
        compareGroup = ComparisonStatistics.CompareGroup()
        for child in outer:
          if child.tag == 'data':
            dataName = child.text
            splitName = dataName.split("|")
            name, kind = splitName[:2]
            rest = splitName[2:]
            compareGroup.dataPulls.append([name, kind, rest])
          elif child.tag == 'reference':
            compareGroup.referenceData = dict(child.attrib)
        self.compareGroups.append(compareGroup)
      if outer.tag == 'kind':
        self.methodInfo['kind'] = outer.text
        if 'num_bins' in outer.attrib:
          self.methodInfo['num_bins'] = int(outer.attrib['num_bins'])
        if 'bin_method' in outer.attrib:
          self.methodInfo['bin_method'] = outer.attrib['bin_method'].lower()
      if outer.tag == 'fz':
        self.f_z_stats =  (outer.text.lower() in utils.stringsThatMeanTrue())
      if outer.tag == 'interpolation':
        interpolation = outer.text.lower()
        if interpolation == 'linear':
          self.interpolation = 'linear'
        elif interpolation == 'quadratic':
          self.interpolation = 'quadratic'
        else:
          self.raiseADebug('unexpected interpolation method '+interpolation)
          self.interpolation = interpolation



  def run(self, Input): # inObj,workingDir=None):
    """
     Function to finalize the filter => execute the filtering
     @ Out, None      : To add description
    """
    dataDict = {}
    for aInput in Input: dataDict[aInput.name] = aInput
    return dataDict

  def collectOutput(self,finishedjob,output):
    self.raiseADebug("finishedjob: "+str(finishedjob)+", output "+str(output))
    #XXX We only handle the case where output is a filename.  We don't handle
    # it being a dataObjects or hdf5 etc.
    if finishedjob.returnEvaluation() == -1: self.raiseAnError(RuntimeError,'no available output to collect.')
    else: self.dataDict.update(finishedjob.returnEvaluation()[1])

    dataToProcess = []
    for compareGroup in self.compareGroups:
      dataPulls = compareGroup.dataPulls
      reference = compareGroup.referenceData
      foundDataObjects = []
      for name, kind, rest in dataPulls:
        data = self.dataDict[name].getParametersValues(kind)
        if len(rest) == 1:
          foundDataObjects.append(data[rest[0]])
      dataToProcess.append((dataPulls,foundDataObjects,reference))
    csv = open(output,"w")
    for dataPulls, datas, reference in dataToProcess:
      graphData = []
      if "mean" in reference:
          refDataStats = {"mean":float(reference["mean"]),
                            "stdev":float(reference["sigma"]),
                            "min_bin_size":float(reference["sigma"])/2.0}
          refPdf = lambda x:mathUtils.normal(x,refDataStats["mean"],refDataStats["stdev"])
          refCdf = lambda x:mathUtils.normalCdf(x,refDataStats["mean"],refDataStats["stdev"])
          graphData.append((refDataStats,refCdf,refPdf,"ref"))
      for dataPull, data in zip(dataPulls,datas):
        dataStats = self.processData(dataPull, data, self.methodInfo)
        dataKeys = set(dataStats.keys())
        utils.printCsv(csv,'"'+str(dataPull)+'"')
        utils.printCsv(csv,'"num_bins"',dataStats['num_bins'])
        counts = dataStats['counts']
        bins = dataStats['bins']
        countSum = sum(counts)
        binBoundaries = [dataStats['low']]+bins+[dataStats['high']]
        utils.printCsv(csv,'"bin_boundary"','"bin_midpoint"','"bin_count"','"normalized_bin_count"','"f_prime"','"cdf"')
        cdf = [0.0]*len(counts)
        midpoints = [0.0]*len(counts)
        cdfSum = 0.0
        for i in range(len(counts)):
          f_0 = counts[i]/countSum
          cdfSum += f_0
          cdf[i] = cdfSum
          midpoints[i] = (binBoundaries[i]+binBoundaries[i+1])/2.0
        cdfFunc = mathUtils.createInterp(midpoints,cdf,0.0,1.0,self.interpolation)
        fPrimeData = [0.0]*len(counts)
        for i in range(len(counts)):
          h = binBoundaries[i+1] - binBoundaries[i]
          nCount = counts[i]/countSum #normalized count
          f_0 = cdf[i]
          if i + 1 < len(counts):
            f_1 = cdf[i+1]
          else:
            f_1 = 1.0
          if i + 2 < len(counts):
            f_2 = cdf[i+2]
          else:
            f_2 = 1.0
          if self.interpolation == 'linear':
            fPrime = (f_1 - f_0)/h
          else:
            fPrime = (-1.5*f_0 + 2.0*f_1 + -0.5*f_2)/h
          fPrimeData[i] = fPrime
          utils.printCsv(csv,binBoundaries[i+1],midpoints[i],counts[i],nCount,fPrime,cdf[i])
        pdfFunc = mathUtils.createInterp(midpoints,fPrimeData,0.0,0.0,self.interpolation)
        dataKeys -= set({'num_bins','counts','bins'})
        for key in dataKeys:
          utils.printCsv(csv,'"'+key+'"',dataStats[key])
        self.raiseADebug("data_stats: "+str(dataStats))
        graphData.append((dataStats, cdfFunc, pdfFunc,str(dataPull)))
      mathUtils.printGraphs(csv, graphData, self.f_z_stats)
      for i in range(len(graphData)):
        dataStat = graphData[i][0]
        def delist(l):
          if type(l).__name__ == 'list':
            return '_'.join([delist(x) for x in l])
          else:
            return str(l)
        newFileName = output[:-4]+"_"+delist(dataPulls)+"_"+str(i)+".csv"
        if type(dataStat).__name__ != 'dict':
          assert(False)
          continue
        dataPairs = []
        for key in sorted(dataStat.keys()):
          value = dataStat[key]
          if type(value).__name__ in ["int","float"]:
            dataPairs.append((key,value))
        extraCsv = open(newFileName,"w")
        extraCsv.write(",".join(['"'+str(x[0])+'"' for x in dataPairs]))
        extraCsv.write(os.linesep)
        extraCsv.write(",".join([str(x[1]) for x in dataPairs]))
        extraCsv.write(os.linesep)
        extraCsv.close()
      utils.printCsv(csv)

  def processData(self,dataPull, data, methodInfo):
      ret = {}
      try:
        sortedData = data.tolist()
      except:
        sortedData = list(data)
      sortedData.sort()
      low = sortedData[0]
      high = sortedData[-1]
      dataRange = high - low
      ret['low'] = low
      ret['high'] = high
      if not 'bin_method' in methodInfo:
        numBins = methodInfo.get("num_bins",10)
      else:
        binMethod = methodInfo['bin_method']
        dataN = len(sortedData)
        if binMethod == 'square-root':
          numBins = int(math.ceil(math.sqrt(dataN)))
        elif binMethod == 'sturges':
          numBins = int(math.ceil(mathUtils.log2(dataN)+1))
        else:
          self.raiseADebug("Unknown bin_method "+binMethod,'ExceptedError')
          numBins = 5
      ret['num_bins'] = numBins
      kind = methodInfo.get("kind","uniform_bins")
      if kind == "uniform_bins":
        bins = [low+x*dataRange/numBins for x in range(1,numBins)]
        ret['min_bin_size'] = dataRange/numBins
      elif kind == "equal_probability":
        stride = len(sortedData)//numBins
        bins = [sortedData[x] for x in range(stride-1,len(sortedData)-stride+1,stride)]
        if len(bins) > 1:
          ret['min_bin_size'] = min(map(lambda x,y: x - y,bins[1:],bins[:-1]))
        else:
          ret['min_bin_size'] = dataRange
      counts = mathUtils.countBins(sortedData,bins)
      ret['bins'] = bins
      ret['counts'] = counts
      ret.update(mathUtils.calculateStats(sortedData))
      skewness = ret["skewness"]
      delta = math.sqrt((math.pi/2.0)*(abs(skewness)**(2.0/3.0))/
                        (abs(skewness)**(2.0/3.0)+((4.0-math.pi)/2.0)**(2.0/3.0)))
      delta = math.copysign(delta,skewness)
      alpha = delta/math.sqrt(1.0-delta**2)
      variance = ret["sample_variance"]
      omega = variance/(1.0-2*delta**2/math.pi)
      mean = ret['mean']
      xi = mean - omega*delta*math.sqrt(2.0/math.pi)
      ret['alpha'] = alpha
      ret['omega'] = omega
      ret['xi'] = xi
      return ret

class PrintCSV(BasePostProcessor):
  """
  PrintCSV PostProcessor class. It prints a CSV file loading data from a hdf5 database or other sources
  """
  def __init__(self,messageHandler):
    BasePostProcessor.__init__(self,messageHandler)
    self.paramters  = ['all']
    self.inObj      = None
    self.workingDir = None
    self.printTag   = 'POSTPROCESSOR PRINTCSV'

  def inputToInternal(self,currentInput): return [(currentInput)]

  def initialize(self, runInfo, inputs, initDict):
    BasePostProcessor.initialize(self, runInfo, inputs, initDict)
    self.workingDir               = os.path.join(runInfo['WorkingDir'],runInfo['stepName']) #generate current working dir
    runInfo['TempWorkingDir']     = self.workingDir
    try:                            os.mkdir(self.workingDir)
    except:                         self.raiseAWarning('current working dir '+self.workingDir+' already exists, this might imply deletion of present files')
    #if type(inputs[-1]).__name__ == "HDF5" : self.inObj = inputs[-1]      # this should go in run return but if HDF5, it is not pickable

  def _localReadMoreXML(self,xmlNode):
    """
    Function to read the portion of the xml input that belongs to this specialized class
    and initialize some stuff based on the inputs got
    @ In, xmlNode    : Xml element node
    @ Out, None
    """
    for child in xmlNode:
      if child.tag == 'parameters':
        param = child.text
        if(param.lower() != 'all'): self.paramters = param.strip().split(',')
        else: self.paramters[param]

  def collectOutput(self,finishedjob,output):
    # Check the input type
    if finishedjob.returnEvaluation() == -1: self.raiseAnError(RuntimeError,'No available Output to collect (Run probabably is not finished yet)')
    self.inObj = finishedjob.returnEvaluation()[1]
    if(self.inObj.type == "HDF5"):
      #  Input source is a database (HDF5)
      #  Retrieve the ending groups' names
      endGroupNames = self.inObj.getEndingGroupNames()
      histories = {}

      #  Construct a dictionary of all the histories
      for index in range(len(endGroupNames)): histories[endGroupNames[index]] = self.inObj.returnHistory({'history':endGroupNames[index],'filter':'whole'})
      #  If file, split the strings and add the working directory if present
      for key in histories:
        #  Loop over histories
        #  Retrieve the metadata (posion 1 of the history tuple)
        attributes = histories[key][1]
        #  Construct the header in csv format (first row of the file)
        headers = b",".join([histories[key][1]['output_space_headers'][i] for i in
                             range(len(attributes['output_space_headers']))])
        #  Construct history name
        hist = key
        #  If file, split the strings and add the working directory if present
        if self.workingDir:
          if os.path.split(output)[1] == '': output = output[:-1]
          splitted_1 = os.path.split(output)
          output = splitted_1[1]
        splitted = output.split('.')
        #  Create csv files' names
        addfile = splitted[0] + '_additional_info_' + hist + '.'+splitted[1]
        csvfilen = splitted[0] + '_' + hist + '.'+splitted[1]
        #  Check if workingDir is present and in case join the two paths
        if self.workingDir:
          addfile  = os.path.join(self.workingDir,addfile)
          csvfilen = os.path.join(self.workingDir,csvfilen)

        #  Open the files and save the data
        with open(csvfilen, 'wb') as csvfile, open(addfile, 'wb') as addcsvfile:
          #  Add history to the csv file
          np.savetxt(csvfile, histories[key][0], delimiter=",",header=utils.toString(headers))
          csvfile.write(os.linesep)
          #  process the attributes in a different csv file (different kind of informations)
          #  Add metadata to additional info csv file
          addcsvfile.write(b'# History Metadata, ' + os.linesep)
          addcsvfile.write(b'# ______________________________,' + b'_'*len(key)+b','+os.linesep)
          addcsvfile.write(b'#number of parameters,' + os.linesep)
          addcsvfile.write(utils.toBytes(str(attributes['n_params']))+b','+os.linesep)
          addcsvfile.write(b'#parameters,' + os.linesep)
          addcsvfile.write(headers+os.linesep)
          addcsvfile.write(b'#parent_id,' + os.linesep)
          addcsvfile.write(utils.toBytes(attributes['parent_id'])+os.linesep)
          addcsvfile.write(b'#start time,' + os.linesep)
          addcsvfile.write(utils.toBytes(str(attributes['start_time']))+os.linesep)
          addcsvfile.write(b'#end time,' + os.linesep)
          addcsvfile.write(utils.toBytes(str(attributes['end_time']))+os.linesep)
          addcsvfile.write(b'#number of time-steps,' + os.linesep)
          addcsvfile.write(utils.toBytes(str(attributes['n_ts']))+os.linesep)
          # remove because not needed!!!!!!
#             for cnt,item in enumerate(attributes['metadata']):
#               if 'initiator_distribution' in item.keys():
#                 init_dist = attributes['initiator_distribution']
#                 addcsvfile.write(b'#number of branches in this history,' + os.linesep)
#                 addcsvfile.write(utils.toBytes(str(len(init_dist)))+os.linesep)
#                 string_work = ''
#                 for i in range(len(init_dist)):
#                   string_work_2 = ''
#                   for j in init_dist[i]: string_work_2 = string_work_2 + str(j) + ' '
#                   string_work = string_work + string_work_2 + ','
#                 addcsvfile.write(b'#initiator distributions,' + os.linesep)
#                 addcsvfile.write(utils.toBytes(string_work)+os.linesep)
#               if 'end_timestep' in item.keys():
#                 string_work = ''
#                 end_ts = attributes['end_timestep']
#                 for i in xrange(len(end_ts)): string_work = string_work + str(end_ts[i]) + ','
#                 addcsvfile.write('#end time step,' + os.linesep)
#                 addcsvfile.write(str(string_work)+os.linesep)
#               if 'branch_changed_param' in attributes['metadata'][-1].keys():
#                 string_work = ''
#                 branch_changed_param = attributes['branch_changed_param']
#                 for i in range(len(branch_changed_param)):
#                   string_work_2 = ''
#                   for j in branch_changed_param[i]:
#                     if not j: string_work_2 = string_work_2 + 'None' + ' '
#                     else: string_work_2 = string_work_2 + str(j) + ' '
#                   string_work = string_work + string_work_2 + ','
#                 addcsvfile.write(b'#changed parameters,' + os.linesep)
#                 addcsvfile.write(utils.toBytes(str(string_work))+os.linesep)
#               if 'branch_changed_param_value' in attributes['metadata'][-1].keys():
#                 string_work = ''
#                 branch_changed_param_value = attributes['branch_changed_param_value']
#                 for i in range(len(branch_changed_param_value)):
#                   string_work_2 = ''
#                   for j in branch_changed_param_value[i]:
#                     if not j: string_work_2 = string_work_2 + 'None' + ' '
#                     else: string_work_2 = string_work_2 + str(j) + ' '
#                   string_work = string_work + string_work_2 + ','
#                 addcsvfile.write(b'#changed parameters values,' + os.linesep)
#                 addcsvfile.write(utils.toBytes(str(string_work))+os.linesep)
#               if 'conditional_prb' in attributes['metadata'][-1].keys():
#                 string_work = ''
#                 cond_pbs = attributes['conditional_prb']
#                 for i in range(len(cond_pbs)):
#                   string_work_2 = ''
#                   for j in cond_pbs[i]:
#                     if not j: string_work_2 = string_work_2 + 'None' + ' '
#                     else: string_work_2 = string_work_2 + str(j) + ' '
#                   string_work = string_work + string_work_2 + ','
#                 addcsvfile.write(b'#conditional probability,' + os.linesep)
#                 addcsvfile.write(utils.toBytes(str(string_work))+os.linesep)
#               if 'PbThreshold' in attributes['metadata'][-1].keys():
#                 string_work = ''
#                 pb_thresholds = attributes['PbThreshold']
#                 for i in range(len(pb_thresholds)):
#                   string_work_2 = ''
#                   for j in pb_thresholds[i]:
#                     if not j: string_work_2 = string_work_2 + 'None' + ' '
#                     else: string_work_2 = string_work_2 + str(j) + ' '
#                   string_work = string_work + string_work_2 + ','
#                 addcsvfile.write(b'#Probability threshold,' + os.linesep)
#                 addcsvfile.write(utils.toBytes(str(string_work))+os.linesep)
          addcsvfile.write(os.linesep)
    else: self.raiseAnError(NotImplementedError,'for input type ' + self.inObj.type + ' not yet implemented.')

  def run(self, Input): # inObj,workingDir=None):
    """
     Function to finalize the filter => execute the filtering
     @ Out, None      : Print of the CSV file
    """
    return Input[-1]

class BasicStatistics(BasePostProcessor):
  """
    BasicStatistics filter class. It computes all the most popular statistics
  """
  def __init__(self,messageHandler):
    BasePostProcessor.__init__(self,messageHandler)
    self.parameters        = {}                                                                                                      #parameters dictionary (they are basically stored into a dictionary identified by tag "targets"
    self.acceptedCalcParam = ['covariance','NormalizedSensitivity','sensitivity','pearson','expectedValue','sigma','variationCoefficient','variance','skewness','kurtosis','median','percentile']  # accepted calculation parameters
    self.what              = self.acceptedCalcParam                                                                                  # what needs to be computed... default...all
    self.methodsToRun      = []                                                                                                      # if a function is present, its outcome name is here stored... if it matches one of the known outcomes, the pp is going to use the function to compute it
    self.externalFunction  = []
    self.printTag          = 'POSTPROCESSOR BASIC STATISTIC'
    self.requiredAssObject = (True,(['Function'],[-1]))
    self.biased            = False

  def inputToInternal(self,currentInp):
    # each post processor knows how to handle the coming inputs. The BasicStatistics postprocessor accept all the input type (files (csv only), hdf5 and datas
    if type(currentInp) == list  : currentInput = currentInp [-1]
    else                         : currentInput = currentInp
    if type(currentInput) == dict:
      if 'targets' in currentInput.keys(): return
    inputDict = {'targets':{},'metadata':{}}
    try: inType = currentInput.type
    except:
      if type(currentInput).__name__ == 'list'    : inType = 'list'
      else: self.raiseAnError(IOError,self,'BasicStatistics postprocessor accepts files,HDF5,Data(s) only! Got '+ str(type(currentInput)))
    if inType not in ['FileObject','HDF5','TimePointSet','list']: self.raiseAnError(IOError,self,'BasicStatistics postprocessor accepts files,HDF5,Data(s) only! Got '+ str(inType) + '!!!!')
    if inType == 'FileObject':
      if currentInput.subtype == 'csv': pass
    if inType == 'HDF5': pass # to be implemented
    if inType in ['TimePointSet']:
      for targetP in self.parameters['targets']:
        if   targetP in currentInput.getParaKeys('input' ): inputDict['targets'][targetP] = currentInput.getParam('input' ,targetP)
        elif targetP in currentInput.getParaKeys('output'): inputDict['targets'][targetP] = currentInput.getParam('output',targetP)
      inputDict['metadata'] = currentInput.getAllMetadata()
#     # now we check if the sampler that genereted the samples are from adaptive... in case... create the grid
      if inputDict['metadata'].keys().count('SamplerType') > 0: pass

    return inputDict

  def initialize(self, runInfo, inputs, initDict):
    BasePostProcessor.initialize(self, runInfo, inputs, initDict)
    self.__workingDir = runInfo['WorkingDir']

  def _localReadMoreXML(self,xmlNode):
    """
      Function to read the portion of the xml input that belongs to this specialized class
      and initialize some stuff based on the inputs got
      @ In, xmlNode    : Xml element node
      @ Out, None
    """
    for child in xmlNode:
      if child.tag =="what":
        self.what = child.text
        if self.what == 'all': self.what = self.acceptedCalcParam
        else:
          for whatc in self.what.split(','):
            if whatc not in self.acceptedCalcParam: self.raiseAnError(IOError,'BasicStatistics postprocessor asked unknown operation ' + whatc + '. Available '+str(self.acceptedCalcParam))
          self.what = self.what.split(',')
      if child.tag =="parameters"   : self.parameters['targets'] = child.text.split(',')
      if child.tag =="methodsToRun" : self.methodsToRun          = child.text.split(',')
      if child.tag =="biased"       :
          if child.text.lower() in utils.stringsThatMeanTrue(): self.biased = True

  def collectOutput(self,finishedjob,output):
    #output
    parameterSet = list(set(list(self.parameters['targets'])))
    if finishedjob.returnEvaluation() == -1: self.raiseAnError(RuntimeError,' No available Output to collect (Run probabably is not finished yet)')
    outputDict = finishedjob.returnEvaluation()[1]
    methodToTest = []
    for key in self.methodsToRun:
      if key not in self.acceptedCalcParam: methodToTest.append(key)
    if output.type == 'FileObject':
      availextens = ['csv','txt']
      outputextension = output.split('.')[-1].lower()
      if outputextension not in availextens:
        self.raiseAWarning('BasicStatistics postprocessor output extension you input is '+outputextension)
        self.raiseAWarning('Available are '+str(availextens)+ '. Convertint extension to '+str(availextens[0])+'!')
        outputextension = availextens[0]
      if outputextension != 'csv': separator = ' '
      else                       : separator = ','
      basicStatFilename = os.path.join(self.__workingDir,output[:output.rfind('.')]+'.'+outputextension)
      self.raiseADebug("workingDir",self.__workingDir+" output "+str(output.split('.')))
      self.raiseADebug('BasicStatistics postprocessor: dumping output in file named ' + basicStatFilename)
      with open(basicStatFilename, 'wb') as basicStatdump:
        basicStatdump.write('BasicStatistics '+separator+str(self.name)+os.linesep)
        basicStatdump.write('----------------'+separator+'-'*len(str(self.name))+os.linesep)
        for targetP in parameterSet:
          self.raiseADebug('BasicStatistics postprocessor: writing variable '+ targetP)
          basicStatdump.write('Variable'+ separator + targetP +os.linesep)
          basicStatdump.write('--------'+ separator +'-'*len(targetP)+os.linesep)
          for what in outputDict.keys():
            if what not in ['covariance','pearson','NormalizedSensitivity','sensitivity'] + methodToTest:
              self.raiseADebug('BasicStatistics postprocessor: writing variable '+ targetP + '. Parameter: '+ what)
              basicStatdump.write(what+ separator + '%.8E' % outputDict[what][targetP]+os.linesep)
        maxLength = max(len(max(parameterSet, key=len))+5,16)
        for what in outputDict.keys():
          if what in ['covariance','pearson','NormalizedSensitivity','sensitivity']:
            self.raiseADebug('BasicStatistics postprocessor: writing parameter matrix '+ what )
            basicStatdump.write(what+os.linesep)
            if outputextension != 'csv': basicStatdump.write(' '*maxLength+''.join([str(item) + ' '*(maxLength-len(item)) for item in parameterSet])+os.linesep)
            else                       : basicStatdump.write('matrix' + separator+''.join([str(item) + separator for item in parameterSet])+os.linesep)
            for index in range(len(parameterSet)):
              if outputextension != 'csv': basicStatdump.write(parameterSet[index] + ' '*(maxLength-len(parameterSet[index])) + ''.join(['%.8E' % item + ' '*(maxLength-14) for item in outputDict[what][index]])+os.linesep)
              else                       : basicStatdump.write(parameterSet[index] + ''.join([separator +'%.8E' % item for item in outputDict[what][index]])+os.linesep)
        if self.externalFunction:
          self.raiseADebug('BasicStatistics postprocessor: writing External Function results')
          basicStatdump.write(os.linesep +'EXT FUNCTION '+os.linesep)
          basicStatdump.write('------------'+os.linesep)
          for what in self.methodsToRun:
            if what not in self.acceptedCalcParam:
              self.raiseADebug('BasicStatistics postprocessor: writing External Function parameter '+ what )
              basicStatdump.write(what+ separator + '%.8E' % outputDict[what]+os.linesep)
    elif output.type == 'DataObjects':
      self.raiseADebug('BasicStatistics postprocessor: dumping output in data object named ' + output.name)
      for what in outputDict.keys():
        if what not in ['covariance','pearson','NormalizedSensitivity','sensitivity'] + methodToTest:
          for targetP in parameterSet:
            self.raiseADebug('BasicStatistics postprocessor: dumping variable '+ targetP + '. Parameter: '+ what + '. Metadata name = '+ targetP+'|'+what)
            output.updateMetadata(targetP+'|'+what,outputDict[what][targetP])
        else:
          if what not in methodToTest:
            self.raiseADebug('BasicStatistics postprocessor: dumping matrix '+ what + '. Metadata name = ' + what + '. Targets stored in ' + 'targets|'+what)
            output.updateMetadata('targets|'+what,parameterSet)
            output.updateMetadata(what,outputDict[what])
      if self.externalFunction:
        self.raiseADebug('BasicStatistics postprocessor: dumping External Function results')
        for what in self.methodsToRun:
          if what not in self.acceptedCalcParam:
            output.updateMetadata(what,outputDict[what])
            self.raiseADebug('BasicStatistics postprocessor: dumping External Function parameter '+ what)
    elif output.type == 'HDF5' : self.raiseAWarning('BasicStatistics postprocessor: Output type '+ str(output.type) + ' not yet implemented. Skip it !!!!!')
    else: self.raiseAnError(IOError,'BasicStatistics postprocessor: Output type '+ str(output.type) + ' unknown.')

  def run(self, InputIn):
    """
     Function to finalize the filter => execute the filtering
     @ In , dictionary       : dictionary of data to process
     @ Out, dictionary       : Dictionary with results
    """
    Input  = self.inputToInternal(InputIn)
    outputDict = {}

    if self.externalFunction:
      # there is an external function
      for what in self.methodsToRun:
        outputDict[what] = self.externalFunction.evaluate(what,Input['targets'])
        # check if "what" corresponds to an internal method
        if what in self.acceptedCalcParam:
          if what not in ['pearson','covariance','NormalizedSensitivity','sensitivity']:
            if type(outputDict[what]) != dict: self.raiseAnError(IOError,'BasicStatistics postprocessor: You have overwritten the "'+what+'" method through an external function, it must be a dictionary!!')
          else:
            if type(outputDict[what]) != np.ndarray: self.raiseAnError(IOError,'BasicStatistics postprocessor: You have overwritten the "'+what+'" method through an external function, it must be a numpy.ndarray!!')
            if len(outputDict[what].shape) != 2:     self.raiseAnError(IOError,'BasicStatistics postprocessor: You have overwritten the "'+what+'" method through an external function, it must be a 2D numpy.ndarray!!')

    #setting some convenience values
    parameterSet = list(set(list(self.parameters['targets'])))  #@Andrea I am using set to avoid the test: if targetP not in outputDict[what].keys()
    N            = [np.asarray(Input['targets'][targetP]).size for targetP in parameterSet]
    pbPresent    = Input['metadata'].keys().count('ProbabilityWeight')>0

    if 'ProbabilityWeight' not in Input['metadata'].keys():
      if Input['metadata'].keys().count('SamplerType') > 0:
        if Input['metadata']['SamplerType'][0] != 'MC' : self.raiseAWarning('BasicStatistics postprocessor can not compute expectedValue without ProbabilityWeights. Use unit weight')
      else: self.raiseAWarning('BasicStatistics postprocessor can not compute expectedValue without ProbabilityWeights. Use unit weight')
      pbweights    = np.zeros(len(Input['targets'][self.parameters['targets'][0]]),dtype=np.float)
      pbweights[:] = 1.0/pbweights.size # it was an Integer Division (1/integer) => 0!!!!!!!! Andrea
    else: pbweights       = Input['metadata']['ProbabilityWeight']
    sumSquarePbWeights  = np.sum(np.square(pbweights))
    sumPbWeights        = np.sum(pbweights)
    # if here because the user could have overwritten the method through the external function
    if 'expectedValue' not in outputDict.keys(): outputDict['expectedValue'] = {}
    expValues = np.zeros(len(parameterSet))
    for myIndex, targetP in enumerate(parameterSet):
      outputDict['expectedValue'][targetP]= np.average(Input['targets'][targetP],weights=pbweights)
      expValues[myIndex] = outputDict['expectedValue'][targetP]

    for what in self.what:
      if what not in outputDict.keys(): outputDict[what] = {}
      #sigma
      if what == 'sigma':
        for myIndex, targetP in enumerate(parameterSet):
          outputDict[what][targetP] = np.sqrt(np.average((Input['targets'][targetP]-expValues[myIndex])**2,weights=pbweights)/(sumPbWeights-sumSquarePbWeights/sumPbWeights))
      #variance
      if what == 'variance':
        for myIndex, targetP in enumerate(parameterSet):
          outputDict[what][targetP] = np.average((Input['targets'][targetP]-expValues[myIndex])**2,weights=pbweights)/(sumPbWeights-sumSquarePbWeights/sumPbWeights)
      #coefficient of variation (sigma/mu)
      if what == 'variationCoefficient':
        for myIndex, targetP in enumerate(parameterSet):
          sigma = np.sqrt(np.average((Input['targets'][targetP]-expValues[myIndex])**2,weights=pbweights)/(sumPbWeights-sumSquarePbWeights/sumPbWeights))
          outputDict[what][targetP] = sigma/outputDict['expectedValue'][targetP]
      #kurtosis
      if what == 'kurtosis':
        for myIndex, targetP in enumerate(parameterSet):
          if pbPresent:
              sigma = np.sqrt(np.average((Input['targets'][targetP]-expValues[myIndex])**2, weights=pbweights))
              outputDict[what][targetP] = np.average(((Input['targets'][targetP]-expValues[myIndex])**4), weights=pbweights)/sigma**4
          else:
            outputDict[what][targetP] = -3.0 + (np.sum((np.asarray(Input['targets'][targetP]) - expValues[myIndex])**4)/(N[myIndex]-1))/(np.sum((np.asarray(Input['targets'][targetP]) - expValues[myIndex])**2)/float(N[myIndex]-1))**2
      #skewness
      if what == 'skewness':
        for myIndex, targetP in enumerate(parameterSet):
          if pbPresent:
            sigma = np.sqrt(np.average((Input['targets'][targetP]-expValues[myIndex])**2, weights=pbweights))
            outputDict[what][targetP] = np.average((((Input['targets'][targetP]-expValues[myIndex])/sigma)**3), weights=pbweights)
          else:
            outputDict[what][targetP] = (np.sum((np.asarray(Input['targets'][targetP]) - expValues[myIndex])**3)*(N[myIndex]-1)**-1)/(np.sum((np.asarray(Input['targets'][targetP]) - expValues[myIndex])**2)/float(N[myIndex]-1))**1.5
      #median
      if what == 'median':
        for targetP in parameterSet: outputDict[what][targetP]  = np.median(Input['targets'][targetP])
      #percentile
      if what == 'percentile':
        outputDict.pop(what)
        if what+'_5%'  not in outputDict.keys(): outputDict[what+'_5%']  ={}
        if what+'_95%' not in outputDict.keys(): outputDict[what+'_95%'] ={}
        for targetP in self.parameters['targets'  ]:
          if targetP not in outputDict[what+'_5%'].keys():
            outputDict[what+'_5%'][targetP]  = np.percentile(Input['targets'][targetP],5)
          if targetP not in outputDict[what+'_95%'].keys():
            outputDict[what+'_95%'][targetP]  = np.percentile(Input['targets'][targetP],95)
      #cov matrix
      if what == 'covariance':
        feat = np.zeros((len(Input['targets'].keys()),utils.first(Input['targets'].values()).size))
        for myIndex, targetP in enumerate(parameterSet): feat[myIndex,:] = Input['targets'][targetP][:]
        outputDict[what] = self.covariance(feat, weights=pbweights)
      #pearson matrix
      if what == 'pearson':
        feat = np.zeros((len(Input['targets'].keys()),utils.first(Input['targets'].values()).size))
        for myIndex, targetP in enumerate(parameterSet): feat[myIndex,:] = Input['targets'][targetP][:]
        outputDict[what] = self.corrCoeff(feat, weights=pbweights) #np.corrcoef(feat)
      #sensitivity matrix
      if what == 'sensitivity':
        feat = np.zeros((len(Input['targets'].keys()),utils.first(Input['targets'].values()).size))
        for myIndex, targetP in enumerate(parameterSet): feat[myIndex,:] = Input['targets'][targetP][:]
        covMatrix = self.covariance(feat, weights=pbweights)
        variance  = np.zeros(len(list(parameterSet)))
        for myIndex, targetP in enumerate(parameterSet):
          variance[myIndex] = np.average((Input['targets'][targetP]-expValues[myIndex])**2,weights=pbweights)/(sumPbWeights-sumSquarePbWeights/sumPbWeights)
        for myIndex in range(len(parameterSet)):
          outputDict[what][myIndex] = covMatrix[myIndex,:]/variance
      #Normalizzate sensitivity matrix: linear regression slopes normalizited by the mean (% change)/(% change)
      if what == 'NormalizedSensitivity':
        feat = np.zeros((len(Input['targets'].keys()),utils.first(Input['targets'].values()).size))
        for myIndex, targetP in enumerate(parameterSet): feat[myIndex,:] = Input['targets'][targetP][:]
        covMatrix = self.covariance(feat, weights=pbweights)
        variance  = np.zeros(len(list(parameterSet)))
        for myIndex, targetP in enumerate(parameterSet):
          variance[myIndex] = np.average((Input['targets'][targetP]-expValues[myIndex])**2,weights=pbweights)/(sumPbWeights-sumSquarePbWeights/sumPbWeights)
        for myIndex in range(len(parameterSet)):
          outputDict[what][myIndex] = ((covMatrix[myIndex,:]/variance)*expValues)/expValues[myIndex]

    # print on screen
    self.raiseADebug('BasicStatistics '+str(self.name)+'pp outputs')
    methodToTest = []
    for key in self.methodsToRun:
      if key not in self.acceptedCalcParam: methodToTest.append(key)
    msg=os.linesep
    for targetP in parameterSet:
      msg+='        *************'+'*'*len(targetP)+'***' + os.linesep
      msg+='        * Variable * '+ targetP +'  *' + os.linesep
      msg+='        *************'+'*'*len(targetP)+'***' + os.linesep
      for what in outputDict.keys():
        if what not in ['covariance','pearson','NormalizedSensitivity','sensitivity'] + methodToTest:
          msg+='               '+'**'+'*'*len(what)+ '***'+6*'*'+'*'*8+'***' + os.linesep
          msg+='               '+'* '+what+' * ' + '%.8E' % outputDict[what][targetP]+'  *' + os.linesep
          msg+='               '+'**'+'*'*len(what)+ '***'+6*'*'+'*'*8+'***' + os.linesep
    maxLength = max(len(max(parameterSet, key=len))+5,16)
    if 'covariance' in outputDict.keys():
      msg+=' '*maxLength+'*****************************' + os.linesep
      msg+=' '*maxLength+'*         Covariance        *' + os.linesep
      msg+=' '*maxLength+'*****************************' + os.linesep

      msg+=' '*maxLength+''.join([str(item) + ' '*(maxLength-len(item)) for item in parameterSet])
      for index in range(len(parameterSet)):
        msg+=parameterSet[index] + ' '*(maxLength-len(parameterSet[index])) + ''.join(['%.8E' % item + ' '*(maxLength-14) for item in outputDict['covariance'][index]])+os.linesep
    if 'pearson' in outputDict.keys():
      msg+=' '*maxLength+'*****************************' + os.linesep
      msg+=' '*maxLength+'*    Pearson/Correlation    *' + os.linesep
      msg+=' '*maxLength+'*****************************' + os.linesep
      msg+=' '*maxLength+''.join([str(item) + ' '*(maxLength-len(item)) for item in parameterSet])
      for index in range(len(parameterSet)):
        msg+=parameterSet[index] + ' '*(maxLength-len(parameterSet[index])) + ''.join(['%.8E' % item + ' '*(maxLength-14) for item in outputDict['pearson'][index]])+os.linesep
    if 'sensitivity' in outputDict.keys():
      msg+=' '*maxLength+'*****************************' + os.linesep
      msg+=' '*maxLength+'*        Sensitivity        *' + os.linesep
      msg+=' '*maxLength+'*****************************' + os.linesep
      msg+=' '*maxLength+''.join([str(item) + ' '*(maxLength-len(item)) for item in parameterSet])
      for index in range(len(parameterSet)):
        msg+=parameterSet[index] + ' '*(maxLength-len(parameterSet[index])) + ''.join(['%.8E' % item + ' '*(maxLength-14) for item in outputDict['sensitivity'][index]])+os.linesep
    if 'NormalizedSensitivity' in outputDict.keys():
      msg+=' '*maxLength+'*****************************' + os.linesep
      msg+=' '*maxLength+'*   Normalized Sensitivity  *' + os.linesep
      msg+=' '*maxLength+'*****************************' + os.linesep
      msg+=' '*maxLength+''.join([str(item) + ' '*(maxLength-len(item)) for item in parameterSet])
      for index in range(len(parameterSet)):
        msg+=parameterSet[index] + ' '*(maxLength-len(parameterSet[index])) + ''.join(['%.8E' % item + ' '*(maxLength-14) for item in outputDict['NormalizedSensitivity'][index]])+os.linesep

    if self.externalFunction:
      msg+=' '*maxLength+'+++++++++++++++++++++++++++++'+os.linesep
      msg+=' '*maxLength+'+ OUTCOME FROM EXT FUNCTION +'+os.linesep
      msg+=' '*maxLength+'+++++++++++++++++++++++++++++'+os.linesep
      for what in self.methodsToRun:
        if what not in self.acceptedCalcParam:
          msg+='              '+'**'+'*'*len(what)+ '***'+6*'*'+'*'*8+'***' + os.linesep
          msg+='              '+'* '+what+' * ' + '%.8E' % outputDict[what]+'  *' + os.linesep
          msg+='              '+'**'+'*'*len(what)+ '***'+6*'*'+'*'*8+'***' + os.linesep
    self.raiseADebug(msg)
    return outputDict

  def covariance(self, feature, weights=None, rowvar=1):
      """
      This method calculates the covariance Matrix for the given data.
      Unbiased unweighted covariance matrix, weights is None, bias is 0 (default)
      Biased unweighted covariance matrix,   weights is None, bias is 1
      Unbiased weighted covariance matrix,   weights is not None, bias is 0
      Biased weighted covariance matrix,     weights is not None, bias is 1
      can be calcuated depending on the selection of the inputs.
      @Inputs  -> feature, weights, bias, rowvar
      @Outputs -> covMatrix
      """
      X    = np.array(feature, ndmin=2, dtype=np.result_type(feature, np.float64))
      diff = np.zeros(feature.shape, dtype=np.result_type(feature, np.float64))
      if weights != None: w = np.array(weights, ndmin=1, dtype=np.result_type(weights, np.float64))
      if X.shape[0] == 1: rowvar = 1
      if rowvar:
          N = X.shape[1]
          axis = 0
      else:
          N = X.shape[0]
          axis = 1
      if weights != None:
          sumWeights       = np.sum(weights)
          sumSquareWeights = np.sum(np.square(weights))
          diff = X - np.atleast_2d(np.average(X, axis=1-axis, weights=weights)).T
      else:
          diff = X - np.mean(X, axis=1-axis, keepdims=True)
      if weights != None:
          if not self.biased: fact = float(sumWeights/((sumWeights*sumWeights - sumSquareWeights)))
          else:               fact = float(1.0/(sumWeights))
      else:
          if not self.biased: fact = float(1.0/(N-1))
          else:               fact = float(1.0/N)
      if fact <= 0:
          warnings.warn("Degrees of freedom <= 0", RuntimeWarning)
          fact = 0.0
      if not rowvar:
        if weigths != None: covMatrix = (np.dot(diff.T, w*diff)*fact).squeeze()
        else:               covMatrix = (np.dot(diff.T, diff)*fact).squeeze()
      else:
        if weights != None: covMatrix = (np.dot(w*diff, diff.T)*fact).squeeze()
        else:               covMatrix = (np.dot(diff, diff.T)*fact).squeeze()
      return covMatrix

  def corrCoeff(self, feature, weights=None, rowvar=1):
      covM = self.covariance(feature, weights, rowvar)
      try:
        d = np.diag(covM)
      except ValueError:  # scalar covariance
      # nan if incorrect value (nan, inf, 0), 1 otherwise
        return covM / covM
      return covM / np.sqrt(np.multiply.outer(d, d))
#
#
#

class LoadCsvIntoInternalObject(BasePostProcessor):
  """
    LoadCsvIntoInternalObject pp class. It is in charge of loading CSV files into one of the internal object (Data(s) or HDF5)
  """
  def __init__(self,messageHandler):
    BasePostProcessor.__init__(self,messageHandler)
    self.sourceDirectory = None
    self.listOfCsvFiles = []
    self.printTag = 'POSTPROCESSOR LoadCsv'

  def initialize(self, runInfo, inputs, initDict):
    BasePostProcessor.initialize(self, runInfo, inputs, initDict)
    self.__workingDir = runInfo['WorkingDir']
    if '~' in self.sourceDirectory               : self.sourceDirectory = os.path.expanduser(self.sourceDirectory)
    if not os.path.isabs(self.sourceDirectory)   : self.sourceDirectory = os.path.normpath(os.path.join(self.__workingDir,self.sourceDirectory))
    if not os.path.exists(self.sourceDirectory)  : self.raiseAnError(IOError,"The directory indicated for PostProcessor "+ self.name + "does not exist. Path: "+self.sourceDirectory)
    for _dir,_,_ in os.walk(self.sourceDirectory): self.listOfCsvFiles.extend(glob(os.path.join(_dir,"*.csv")))
    if len(self.listOfCsvFiles) == 0             : self.raiseAnError(IOError,"The directory indicated for PostProcessor "+ self.name + "does not contain any csv file. Path: "+self.sourceDirectory)
    self.listOfCsvFiles.sort()

  def inputToInternal(self,currentInput): return self.listOfCsvFiles

  def _localReadMoreXML(self,xmlNode):
    """
      Function to read the portion of the xml input that belongs to this specialized class
      and initialize some stuff based on the inputs got
      @ In, xmlNode    : Xml element node
      @ Out, None
    """
    for child in xmlNode:
      if child.tag =="directory": self.sourceDirectory = child.text
    if not self.sourceDirectory: self.raiseAnError(IOError,"The PostProcessor "+ self.name + "needs a directory for loading the csv files!")

  def collectOutput(self,finishedjob,output):
    #output
    '''collect the output file in the output object'''
    for index,csvFile in enumerate(self.listOfCsvFiles):

      attributes={"prefix":str(index),"input_file":self.name,"type":"csv","name":os.path.join(self.sourceDirectory,csvFile)}
      metadata = finishedjob.returnMetadata()
      if metadata:
        for key in metadata: attributes[key] = metadata[key]
      try:                   output.addGroup(attributes,attributes)
      except AttributeError:
        output.addOutput(os.path.join(self.sourceDirectory,csvFile),attributes)
        if metadata:
          for key,value in metadata.items(): output.updateMetadata(key,value,attributes)

  def run(self, InputIn):  return self.listOfCsvFiles

class LimitSurface(BasePostProcessor):
  """
    LimitSurface filter class. It computes the limit surface associated to a dataset
  """

  def __init__(self,messageHandler):
    BasePostProcessor.__init__(self,messageHandler)
    self.parameters        = {}               #parameters dictionary (they are basically stored into a dictionary identified by tag "targets"
    self.surfPoint         = None             #coordinate of the points considered on the limit surface
    self.testMatrix        = None             #This is the n-dimensional matrix representing the testing grid
    #self.oldTestMatrix     = None             #This is the test matrix to use to store the old evaluation of the function
    self.functionValue     = {}               #This a dictionary that contains np vectors with the value for each variable and for the goal function
    self.ROM               = None             #Pointer to a ROM
    self.externalFunction  = None             #Pointer to an external Function
    self.subGridTol        = 1.0e-4           #SubGrid tollerance
    self.gridVectors       = {}
    self.gridFromOutside   = False            #The grid has been passed from outside (self._initFromDict)?
    self.lsSide            = "negative"       # Limit surface side to compute the LS for (negative,positive,both)
    self.requiredAssObject = (True,(['ROM','Function'],[-1,1]))
    self.printTag = 'POSTPROCESSOR LIMITSURFACE'

  def inputToInternal(self,currentInp):
    # each post processor knows how to handle the coming inputs. The BasicStatistics postprocessor accept all the input type (files (csv only), hdf5 and datas
    if type(currentInp) == list: currentInput = currentInp[-1]
    else                       : currentInput = currentInp
    if type(currentInp) == dict:
      if 'targets' in currentInput.keys(): return
    inputDict = {'targets':{},'metadata':{}}
    try   : inType = currentInput.type
    except: self.raiseAnError(IOError,self,'LimitSurface postprocessor accepts files,HDF5,Data(s) only! Got '+ str(type(currentInput)))
    if inType == 'FileObject':
      if currentInput.subtype == 'csv': pass
    if inType == 'HDF5': pass # to be implemented
    if inType in ['TimePointSet']:
      for targetP in self.parameters['targets']:
        if   targetP in currentInput.getParaKeys('input' ): inputDict['targets'][targetP] = currentInput.getParam('input' ,targetP)
        elif targetP in currentInput.getParaKeys('output'): inputDict['targets'][targetP] = currentInput.getParam('output',targetP)
      inputDict['metadata'] = currentInput.getAllMetadata()
    # to be added
    return inputDict

  def _initializeLSpp(self, runInfo, inputs, initDict):
    """
     Method to initialize the LS post processor (create grid, etc.)
     @ In, runInfo, dict, dictionary of run info (e.g. working dir, etc)
     @ In, inputs, list, list of inputs
     @ In, initDict, dict, dictionary with initialization options
    """
    BasePostProcessor.initialize(self, runInfo, inputs, initDict)
    self.externalFunction = self.assemblerDict['Function'][0][3]
    if 'ROM' not in self.assemblerDict.keys():
      mySrting= ','.join(list(self.parameters['targets']))
      self.ROM = SupervisedLearning.returnInstance('SciKitLearn',self,**{'SKLtype':'neighbors|KNeighborsClassifier','Features':mySrting,'Target':self.externalFunction.name})
    else: self.ROM = self.assemblerDict['ROM'][0][3]
    self.ROM.reset()
    self.__workingDir = runInfo['WorkingDir']
    self.indexes = -1
    for index,inp in enumerate(self.inputs):
      if type(inp) in [str,bytes,unicode]: self.raiseAnError(IOError,'LimitSurface PostProcessor only accepts Data(s) as inputs!')
      if inp.type in ['TimePointSet','TimePoint']: self.indexes = index
    if self.indexes == -1: self.raiseAnError(IOError,'LimitSurface PostProcessor needs a TimePoint or TimePointSet as INPUT!!!!!!')
    else:
      # check if parameters are contained in the data
      inpKeys = self.inputs[self.indexes].getParaKeys("inputs")
      outKeys = self.inputs[self.indexes].getParaKeys("outputs")
      self.paramType ={}
      for param in self.parameters['targets']:
        if param not in inpKeys+outKeys: self.raiseAnError(IOError,'LimitSurface PostProcessor: The param '+ param+' not contained in Data '+self.inputs[self.indexes].name +' !')
        if param in inpKeys: self.paramType[param] = 'inputs'
        else:                self.paramType[param] = 'outputs'
    self.nVar        = len(self.parameters['targets'])         #Total number of variables
    stepLength        = self.subGridTol**(1./float(self.nVar)) #build the step size in 0-1 range such as the differential volume is equal to the tolerance
    self.axisName     = []                                     #this list is the implicit mapping of the name of the variable with the grid axis ordering self.axisName[i] = name i-th coordinate
    #here we build lambda function to return the coordinate of the grid point depending if the tolerance is on probability or on volume
    stepParam = lambda x: [stepLength*(max(self.inputs[self.indexes].getParam(self.paramType[x],x))-min(self.inputs[self.indexes].getParam(self.paramType[x],x))),
                                       min(self.inputs[self.indexes].getParam(self.paramType[x],x)),
                                       max(self.inputs[self.indexes].getParam(self.paramType[x],x))]
    #moving forward building all the information set
    pointByVar = [None]*self.nVar                              #list storing the number of point by cooridnate
    #building the grid point coordinates
    for varId, varName in enumerate(self.parameters['targets']):
      self.axisName.append(varName)
      if not self.gridFromOutside:
        [myStepLength, start, end]  = stepParam(varName)
        if start == end:
          start = start - 0.001*start
          end   = end   + 0.001*end
          myStepLength = stepLength*(end - start)
        start                      += 0.5*myStepLength
        self.gridVectors[varName]   = np.arange(start,end,myStepLength)
      pointByVar[varId]           = np.shape(self.gridVectors[varName])[0]
    self.gridShape                = tuple   (pointByVar)          #tuple of the grid shape
    self.testGridLength           = np.prod (pointByVar)          #total number of point on the grid
    self.testMatrix               = np.zeros(self.gridShape)      #grid where the values of the goalfunction are stored
    #self.oldTestMatrix            = np.zeros(self.gridShape)      #swap matrix fro convergence test
    self.gridCoorShape            = tuple(pointByVar+[self.nVar]) #shape of the matrix containing all coordinate of all points in the grid
    self.gridCoord                = np.zeros(self.gridCoorShape)  #the matrix containing all coordinate of all points in the grid
    #filling the coordinate on the grid
    myIterator = np.nditer(self.gridCoord,flags=['multi_index'])
    while not myIterator.finished:
      coordinateID  = myIterator.multi_index[-1]
      axisName      = self.axisName[coordinateID]
      valuePosition = myIterator.multi_index[coordinateID]
      self.gridCoord[myIterator.multi_index] = self.gridVectors[axisName][valuePosition]
      myIterator.iternext()
    self.axisStepSize = {}
    for varName in self.parameters['targets']:
      self.axisStepSize[varName] = np.asarray([self.gridVectors[varName][myIndex+1]-self.gridVectors[varName][myIndex] for myIndex in range(len(self.gridVectors[varName])-1)])
    self.raiseADebug('self.gridShape '+str(self.gridShape))
    self.raiseADebug('self.testGridLength '+str(self.testGridLength))
    self.raiseADebug('self.gridCoorShape '+str(self.gridCoorShape))
    for key in self.gridVectors.keys():
      self.raiseADebug('the variable '+key+' has coordinate: '+str(self.gridVectors[key]))
    myIterator          = np.nditer(self.testMatrix,flags=['multi_index'])
    while not myIterator.finished:
      self.raiseADebug('Indexes: '+str(myIterator.multi_index)+'    coordinate: '+str(self.gridCoord[myIterator.multi_index]))
      myIterator.iternext()

  def _initializeLSppROM(self, inp, raiseErrorIfNotFound = True):
    """
     Method to initialize the LS accellation rom
     @ In, inp, Data(s) object, data object containing the training set
     @ In, raiseErrorIfNotFound, bool, throw an error if the limit surface is not found
    """
    self.raiseADebug('Initiate training')
    self.raiseADebug('Initiate training')
    if type(inp) == dict:
      self.functionValue.update(inp['inputs' ])
      self.functionValue.update(inp['outputs'])
    else:
      self.functionValue.update(inp.getParametersValues('inputs',nodeid='RecontructEnding'))
      self.functionValue.update(inp.getParametersValues('outputs',nodeid='RecontructEnding'))

    #recovery the index of the last function evaluation performed
    if self.externalFunction.name in self.functionValue.keys(): indexLast = len(self.functionValue[self.externalFunction.name])-1
    else                                                      : indexLast = -1

    #index of last set of point tested and ready to perform the function evaluation
    indexEnd  = len(self.functionValue[self.axisName[0]])-1
    tempDict  = {}
    if self.externalFunction.name in self.functionValue.keys():
      self.functionValue[self.externalFunction.name] = np.append( self.functionValue[self.externalFunction.name], np.zeros(indexEnd-indexLast))
    else: self.functionValue[self.externalFunction.name] = np.zeros(indexEnd+1)

    for myIndex in range(indexLast+1,indexEnd+1):
      for key, value in self.functionValue.items(): tempDict[key] = value[myIndex]
      #self.hangingPoints= self.hangingPoints[    ~(self.hangingPoints==np.array([tempDict[varName] for varName in self.axisName])).all(axis=1)     ][:]
      self.functionValue[self.externalFunction.name][myIndex] =  self.externalFunction.evaluate('residuumSign',tempDict)
      if abs(self.functionValue[self.externalFunction.name][myIndex]) != 1.0: self.raiseAnError(IOError,'LimitSurface: the function evaluation of the residuumSign method needs to return a 1 or -1!')
      if self.externalFunction.name in inp.getParaKeys('inputs'): inp.self.updateInputValue (self.externalFunction.name,self.functionValue[self.externalFunction.name][myIndex])
      if self.externalFunction.name in inp.getParaKeys('output'): inp.self.updateOutputValue(self.externalFunction.name,self.functionValue[self.externalFunction.name][myIndex])
    if np.sum(self.functionValue[self.externalFunction.name]) == float(len(self.functionValue[self.externalFunction.name])) or np.sum(self.functionValue[self.externalFunction.name]) == -float(len(self.functionValue[self.externalFunction.name])):
      if raiseErrorIfNotFound: self.raiseAnError(ValueError,'LimitSurface: all the Function evaluations brought to the same result (No Limit Surface has been crossed...). Increase or change the data set!')
      else                   : self.raiseAWarning('LimitSurface: all the Function evaluations brought to the same result (No Limit Surface has been crossed...)!')
    #printing----------------------
    self.raiseADebug('LimitSurface: Mapping of the goal function evaluation performed')
    self.raiseADebug('LimitSurface: Already evaluated points and function values:')
    keyList = list(self.functionValue.keys())
    self.raiseADebug(','.join(keyList))
    for index in range(indexEnd+1):
      self.raiseADebug(','.join([str(self.functionValue[key][index]) for key in keyList]))
    #printing----------------------
    tempDict = {}
    for name in self.axisName: tempDict[name] = np.asarray(self.functionValue[name])
    tempDict[self.externalFunction.name] = self.functionValue[self.externalFunction.name]
    self.ROM.train(tempDict)
    self.raiseADebug('LimitSurface: Training performed')
    self.raiseADebug('LimitSurface: Training finished')

  def initialize(self, runInfo, inputs, initDict):
    """
     Method to initialize the LS pp.
     @ In, runInfo, dict, dictionary of run info (e.g. working dir, etc)
     @ In, inputs, list, list of inputs
     @ In, initDict, dict, dictionary with initialization options
    """
    self._initializeLSpp(runInfo, inputs, initDict)
    self._initializeLSppROM(self.inputs[self.indexes])

  def _initFromDict(self,dictIn):
    """
      Initialize the LS pp from a dictionary (not from xml input).
      This is used when other objects initialize and use the LS pp for internal
      calculations
      @ In, dictIn, dict, dictionary of initialization options
    """
    if "parameters" not in dictIn.keys(): self.raiseAnError(IOError,'No Parameters specified in XML input!!!!')
    if type(dictIn["parameters"]) == list: self.parameters['targets'] = dictIn["parameters"]
    else                                 : self.parameters['targets'] = dictIn["parameters"].split(",")
    if "tolerance" in dictIn.keys(): self.subGridTol = float(dictIn["tolerance"])
    if "side" in dictIn.keys(): self.lsSide = dictIn["side"]
    if self.lsSide not in ["negative","positive","both"]: self.raiseAnError(IOError,'Computation side can be positive, negative, both only !!!!')
    if "gridVectors" in dictIn.keys():
      self.gridVectors     = dictIn["gridVectors"]
      self.gridFromOutside = True
    if "verbosity"       in dictIn.keys(): self.verbosity = utils.interpretBoolean(dictIn["verbosity"])

  def getFunctionValue(self):
    """
    Method to get a pointer to the dictionary self.functionValue
    @ In, None
    @ Out, dictionary, self.functionValue
    """
    return self.functionValue

  def getTestMatrix(self):
    """
    Method to get a pointer to the testMatrix object (evaluation grid)
    @ In, None
    @ Out, ndarray , self.testMatrix
    """
    return self.testMatrix

  def _localReadMoreXML(self,xmlNode):
    """
      Function to read the portion of the xml input that belongs to this specialized class
      and initialize some stuff based on the inputs got
      @ In, xmlNode    : Xml element node
      @ Out, None
    """
    initDict = {}
    for child in xmlNode: initDict[child.tag] = child.text.lower()
    initDict.update(xmlNode.attrib)
    self._initFromDict(initDict)

  def collectOutput(self,finishedjob,output):
    #output
    if finishedjob.returnEvaluation() == -1: self.raiseAnError(RuntimeError,'No available Output to collect (Run probabably is not finished yet)')
    self.raiseADebug(str(finishedjob.returnEvaluation()))
    limitSurf = finishedjob.returnEvaluation()[1]
    if limitSurf[0]!=None:
      for varName in output.getParaKeys('inputs'):
        for varIndex in range(len(self.axisName)):
          if varName == self.axisName[varIndex]:
            output.removeInputValue(varName)
            for value in limitSurf[0][:,varIndex]: output.updateInputValue(varName,copy.copy(value))
      output.removeOutputValue(self.externalFunction.name)
      for value in limitSurf[1]: output.updateOutputValue(self.externalFunction.name,copy.copy(value))

  def run(self, InputIn = None, returnListSurfCoord = False): # inObj,workingDir=None):
    """
     Function to finalize the filter => execute the filtering
     @ In , dictionary       : dictionary of data to process
     @ In , boolean          : True if listSurfaceCoordinate needs to be returned
     @ Out, dictionary       : Dictionary with results
    """
    self.testMatrix.shape     = (self.testGridLength)                            #rearrange the grid matrix such as is an array of values
    self.gridCoord.shape      = (self.testGridLength,self.nVar)                  #rearrange the grid coordinate matrix such as is an array of coordinate values
    tempDict ={}
    for  varId, varName in enumerate(self.axisName): tempDict[varName] = self.gridCoord[:,varId]
    self.testMatrix[:]        = self.ROM.evaluate(tempDict)                      #get the prediction on the testing grid
    self.testMatrix.shape     = self.gridShape                                   #bring back the grid structure
    self.gridCoord.shape      = self.gridCoorShape                               #bring back the grid structure
    self.raiseADebug('LimitSurface: Prediction performed')
    #here next the points that are close to any change are detected by a gradient (it is a pre-screener)
    toBeTested = np.squeeze(np.dstack(np.nonzero(np.sum(np.abs(np.gradient(self.testMatrix)),axis=0))))
    #printing----------------------
    self.raiseADebug('LimitSurface:  Limit surface candidate points')
    for coordinate in np.rollaxis(toBeTested,0):
      myStr = ''
      for iVar, varnName in enumerate(self.axisName): myStr +=  varnName+': '+str(coordinate[iVar])+'      '
      self.raiseADebug('LimitSurface: ' + myStr+'  value: '+str(self.testMatrix[tuple(coordinate)]))
    #printing----------------------
    #check which one of the preselected points is really on the limit surface
    nNegPoints = 0
    nPosPoints = 0
    listsurfPointNegative = []
    listsurfPointPositive = []
    if self.lsSide in ["negative","both"]:
      #it returns the list of points belonging to the limit state surface and resulting in a negative response by the ROM
      listsurfPointNegative=self.__localLimitStateSearch__(toBeTested,-1)
      nNegPoints = len(listsurfPointNegative)
    if self.lsSide in ["positive","both"]:
      #it returns the list of points belonging to the limit state surface and resulting in a positive response by the ROM
      listsurfPointPositive= self.__localLimitStateSearch__(toBeTested,1)
      nPosPoints = len(listsurfPointPositive)
    listsurfPoint = listsurfPointNegative + listsurfPointPositive
#     #printing----------------------
    if len(listsurfPoint) > 0: self.raiseADebug('LimitSurface: Limit surface points:')
    for coordinate in listsurfPoint:
      myStr = ''
      for iVar, varnName in enumerate(self.axisName): myStr +=  varnName+': '+str(coordinate[iVar])+'      '
      self.raiseADebug('LimitSurface: ' + myStr+'  value: '+str(self.testMatrix[tuple(coordinate)]))
    #printing----------------------

    #if the number of point on the limit surface is > than zero than save it
    evaluations = None
    if len(listsurfPoint)>0:
      self.surfPoint = np.ndarray((len(listsurfPoint),self.nVar))
      for pointID, coordinate in enumerate(listsurfPoint):
        self.surfPoint[pointID,:] = self.gridCoord[tuple(coordinate)]
      evaluations = np.concatenate((-np.ones(nNegPoints),np.ones(nPosPoints)), axis=0)
    if returnListSurfCoord: return self.surfPoint,evaluations,listsurfPoint
    else                  : return self.surfPoint,evaluations


  def __localLimitStateSearch__(self,toBeTested,sign):
    '''
    It returns the list of points belonging to the limit state surface and resulting in positive or negative responses by the ROM, depending on whether ''sign'' equals either -1 or 1, respectively.
    '''
    listsurfPoint=[]
    myIdList= np.zeros(self.nVar)
    for coordinate in np.rollaxis(toBeTested,0):
      myIdList[:]=coordinate
      if self.testMatrix[tuple(coordinate)]*sign>0:
        for iVar in range(self.nVar):
          if coordinate[iVar]+1<self.gridShape[iVar]:
            myIdList[iVar]+=1
            if self.testMatrix[tuple(myIdList)]*sign<=0:
              listsurfPoint.append(copy.copy(coordinate))
              break
            myIdList[iVar]-=1
            if coordinate[iVar]>0:
              myIdList[iVar]-=1
              if self.testMatrix[tuple(myIdList)]*sign<=0:
                listsurfPoint.append(copy.copy(coordinate))
                break
              myIdList[iVar]+=1
    return listsurfPoint
#
#
#

class ExternalPostProcessor(BasePostProcessor):
  """
    ExternalPostProcessor class. It will apply an arbitrary python function to
    a dataset and append each specified function's output to the output data
    object, thus the function should produce a scalar value per row of data. I
    have no idea what happens if the function produces multiple outputs.
  """
  def __init__(self,messageHandler):
    '''
      Initialization.
    '''
    BasePostProcessor.__init__(self,messageHandler)
    self.methodsToRun = []              # A list of strings specifying what
                                        # methods the user wants to compute from
                                        # the external interfaces

    self.externalInterfaces = []        # A list of Function objects that
                                        # hopefully contain definitions for all
                                        # of the methods the user wants

    self.printTag = 'POSTPROCESSOR EXTERNAL FUNCTION'
    self.requiredAssObject = (True,(['Function'],['n']))

  def inputToInternal(self,currentInp):
    """
      Function to convert the received input into a format this object can
      understand
      @ In, currentInp: Some form of data object or list of data objects handed
                        to the post-processor
      @ Out, An input dictionary this object can process
    """

    if type(currentInp) == dict:
      if 'targets' in currentInp.keys(): return
    currentInput = currentInp
    if type(currentInput) != list: currentInput = [currentInput]
    inputDict = {'targets':{},'metadata':{}}
    metadata = []
    for item in currentInput:
      inType = None
      if hasattr(item,'type')  : inType = item.type
      elif type(item) in [list]: inType = "list"
      if inType not in ['FileObject','HDF5','TimePointSet','list']: self.raiseAWarning(self,'Input type ' + type(item).__name__ + ' not' + ' recognized. I am going to skip it.')
      elif inType == 'FileObject':
        if currentInput.subtype == 'csv': self.raiseAWarning(self,'Input type ' + inType + ' not yet ' + 'implemented. I am going to skip it.')
      elif inType == 'HDF5':
        # TODO
          self.raiseAWarning(self,'Input type ' + inType + ' not yet '+ 'implemented. I am going to skip it.')
      elif inType == 'TimePointSet':
        for param in item.getParaKeys('input') : inputDict['targets'][param] = item.getParam('input', param)
        for param in item.getParaKeys('output'): inputDict['targets'][param] = item.getParam('output', param)
        metadata.append(item.getAllMetadata())
      #Not sure if we need it, but keep a copy of every inputs metadata
      inputDict['metadata'] = metadata

    if len(inputDict['targets'].keys()) == 0: self.raiseAnError(IOError,"No input variables have been found in the input objects!")
    for interface in self.externalInterfaces:
      for _ in self.methodsToRun:
        # The function should reference self and use the same variable names
        # as the xml file
        for param in interface.parameterNames():
          if param not in inputDict['targets']:
            self.raiseAnError(IOError,self,'variable \"' + param + '\" unknown.'+' Please verify your external'+' script ('+interface.functionFile
                                          + ') variables match the data'
                                          + ' available in your dataset.')
    return inputDict

  def initialize(self, runInfo, inputs, initDict):
    BasePostProcessor.initialize(self, runInfo, inputs, initDict)
    self.__workingDir = runInfo['WorkingDir']
    for key in self.assemblerDict.keys():
      if 'Function' in key:
        indice = 0
        for _ in self.assemblerDict[key]:
          self.externalInterfaces.append(self.assemblerDict[key][indice][3])
          indice += 1

  def _localReadMoreXML(self,xmlNode):
    """
      Function to grab the names of the methods this post-processor will be
      using
      @ In, xmlNode    : Xml element node
      @ Out, None
    """
    for child in xmlNode:
      if child.tag == 'method':
        methods = child.text.split(',')
        self.methodsToRun.extend(methods)

  def collectOutput(self,finishedJob,output):
    """
      Function to place all of the computed data into the output object
      @ In, finishedJob: A JobHandler object that is in charge of running this
                         post-processor
      @ In, output: The object where we want to place our computed results
      @ Out, None
    """
    if finishedJob.returnEvaluation() == -1:
      ##TODO This does not feel right
      self.raiseAnError(RuntimeError,'No available Output to collect (Run '
                                       + 'probably did not finish yet)')
    inputList = finishedJob.returnEvaluation()[0]
    outputDict = finishedJob.returnEvaluation()[1]

    if type(output).__name__ in ["str","unicode","bytes"]:
      self.raiseAWarning('Output type ' + type(output).__name__ + ' not'
                               + ' yet implemented. I am going to skip it.')
    elif output.type == 'DataObjects':
      self.raiseAWarning('Output type ' + type(output).__name__ + ' not'
                               + ' yet implemented. I am going to skip it.')
    elif output.type == 'HDF5':
      self.raiseAWarning('Output type ' + type(output).__name__ + ' not'
                               + ' yet implemented. I am going to skip it.')
    elif output.type == 'TimePointSet':
      requestedInput = output.getParaKeys('input')
      requestedOutput = output.getParaKeys('output')
      ## The user can simply ask for a computation that may exist in multiple
      ## interfaces, in that case, we will need to qualify their names for the
      ## output. The names should already be qualified from the outputDict.
      ## However, the user may have already qualified the name, so make sure and
      ## test whether the unqualified name exists in the requestedOutput before
      ## replacing it.
      for key,replacements in outputDict['qualifiedNames'].iteritems():
        if key in requestedOutput:
          requestedOutput.remove(key)
          requestedOutput.extend(replacements)

      ## Grab all data from the outputDict and anything else requested not
      ## present in the outputDict will be copied from the input data.
      ## TODO: User may want to specify which dataset the parameter comes from.
      ##       For now, we assume that if we find more than one an error will
      ##      occur.
      ## FIXME: There is an issue that the data size should be determined before
      ##        entering this loop, otherwise if say a scalar is first added,
      ##        then dataLength will be 1 and everything longer will be placed
      ##        in the Metadata.
      ##        How do we know what size the output data should be?
      dataLength = None
      for key in requestedInput+requestedOutput:
        storeInOutput = True
        value = []
        if key in outputDict:
          value = outputDict[key]
        else:
          foundCount = 0
          if key in requestedInput:
            for inputData in inputList:
              if key in inputData.getParametersValues('input').keys():
                value = inputData.getParametersValues('input')[key]
                foundCount += 1
          else:
            for inputData in inputList:
                if key in inputData.getParametersValues('output').keys():
                  value = inputData.getParametersValues('output')[key]
                  foundCount += 1

          if foundCount == 0:
            self.raiseAnError(IOError,key + ' not found in the input '
                                            + 'object or the computed output '
                                            + 'object.')
          elif foundCount > 1:
            self.raiseAnError(IOError,key + ' is ambiguous since it occurs'
                                            + ' in multiple input objects.')

        ## We need the size to ensure the data size is consistent, but there
        ## is no guarantee the data is not scalar, so this check is necessary
        myLength = 1
        if not hasattr(value, "__iter__"):
          value = [value]
        myLength = len(value)

        if dataLength is None:
          dataLength = myLength
        elif dataLength != myLength:
          self.raiseAWarning('Requested output for ' + key + ' has a'
                                    + ' non-conformant data size ('
                                    + str(dataLength) + ' vs ' + str(myLength)
                                    + '), it is being placed in the metadata.')
          storeInOutput = False

        ## Finally, no matter what, place the requested data somewhere
        ## accessible
        if storeInOutput:
          if key in requestedInput:
            for val in value:
              output.updateInputValue(key, val)
          else:
            for val in value:
              output.updateOutputValue(key, val)
        else:
          if not hasattr(value, "__iter__"):
            value = [value]
          for val in value:
            output.updateMetadata(key, val)

    else:
      self.raiseAnError(IOError,'Unknown output type: ' + str(output.type))

  def run(self, InputIn):
    """
     Function to finalize the filter => execute the filtering
     @ In , dictionary       : dictionary of data to process
     @ Out, dictionary       : Dictionary with results
    """
    Input  = self.inputToInternal(InputIn)
    outputDict = {'qualifiedNames' : {}}
    ## This will map the name to its appropriate interface and method
    ## in the case of a function being defined in two separate files, we
    ## qualify the output by appending the name of the interface from which it
    ## originates
    methodMap = {}

    ## First check all the requested methods are available and if there are
    ## duplicates then qualify their names for the user
    for method in self.methodsToRun:
      matchingInterfaces = []
      for interface in self.externalInterfaces:
        if method in interface.availableMethods():
          matchingInterfaces.append(interface)


      if len(matchingInterfaces) == 0:
        self.raiseAWarning(method + ' not found. I will skip it.')
      elif len(matchingInterfaces) == 1:
        methodMap[method] = (matchingInterfaces[0],method)
      else:
        outputDict['qualifiedNames'][method] = []
        for interface in matchingInterfaces:
          methodName = interface.name + '.' + method
          methodMap[methodName] = (interface,method)
          outputDict['qualifiedNames'][method].append(methodName)

    ## Evaluate the method and add it to the outputDict, also if the method
    ## adjusts the input data, then you should update it as well.
    for methodName,(interface,method) in methodMap.iteritems():
      outputDict[methodName] = interface.evaluate(method,Input['targets'])
      for target in Input['targets']:
        if hasattr(interface,target):
          outputDict[target] = getattr(interface, target)
    return outputDict

'''
 Interface Dictionary (factory) (private)
'''
__base                                       = 'PostProcessor'
__interFaceDict                              = {}
__interFaceDict['SafestPoint'              ] = SafestPoint
<<<<<<< HEAD
__interFaceDict['LimitSurfaceIntegral'     ] = LimitSurfaceIntegral
=======
__interFaceDict['LimitSurfaceIntegral'     ] = Integral
__interFaceDict['Integral'                 ] = Integral
>>>>>>> 4bca80d1
__interFaceDict['PrintCSV'                 ] = PrintCSV
__interFaceDict['BasicStatistics'          ] = BasicStatistics
__interFaceDict['LoadCsvIntoInternalObject'] = LoadCsvIntoInternalObject
__interFaceDict['LimitSurface'             ] = LimitSurface
__interFaceDict['ComparisonStatistics'     ] = ComparisonStatistics
__interFaceDict['External'                 ] = ExternalPostProcessor
__knownTypes                                 = __interFaceDict.keys()

def knownTypes():
  return __knownTypes

def returnInstance(Type,caller):
  """
    function used to generate a Filter class
    @ In, Type : Filter type
    @ Out,Instance of the Specialized Filter class
  """
  try: return __interFaceDict[Type](caller.messageHandler)
  except KeyError: caller.raiseAnError(NameError,'not known '+__base+' type '+Type)<|MERGE_RESOLUTION|>--- conflicted
+++ resolved
@@ -54,15 +54,14 @@
 
   def run(self, Input): pass
 
-class Integral(BasePostProcessor):
+class LimitSurfaceIntegral(BasePostProcessor):
   '''
-<<<<<<< HEAD
   This post-processor is aimed to compute the n-dimensional integral of an inputted Limit Surface
   '''
   def __init__(self):
     BasePostProcessor.__init__(self)
-    self.variableDist = {}                                    #dictionary created upon the .xml input file reading. It stores the distributions for each variable.
-    self.target       = None
+    self.variableDist = {}                                    # dictionary created upon the .xml input file reading. It stores the distributions for each variable.
+    self.target       = None                                  # target that defines the f(x1,x2,...,xn)
     self.tolerance    = 0.0001                                # integration tolerance
     self.integralType = 'montecarlo'                          # integral type (which alg needs to be used). Either montecarlo or quadrature
     self.seed         = 20021986                              # seed for montecarlo
@@ -71,33 +70,12 @@
     self.functionS = None
     self.requiredAssObject = (False,(['Distribution'],['n']))
     self.printTag = 'POSTPROCESSOR INTEGRAL'
-=======
-  This post-processor is aimed to compute the n-dimensional integral of an inputted dataset
-  '''
-  def __init__(self):
-    BasePostProcessor.__init__(self)
-    self.variableDist = {}                                    # dictionary created upon the .xml input file reading. It stores the distributions for each variable.
-    self.target       = None                                  # target that defines the f(x1,x2,...,xn)
-    self.tolerance    = 0.0001                                # integration tolerance
-    self.integralType = 'montecarlo'                          # integral type (which alg needs to be used). Either montecarlo or quadrature
-    self.seed         = 20021986                              # seed for montecarlo
-    self.matrixDict = {}                                      # dictionary of arrays and target
-    self.lowerUpperDict   = {}
-    self.functionS = None
-    self.requiredAssObject = (False,(['Distribution'],['n']))
-    self.printTag = utils.returnPrintTag('POSTPROCESSOR INTEGRAL')
->>>>>>> 4bca80d1
 
   def _localGenerateAssembler(self,initDict):
     ''' see generateAssembler method '''
     for varName, distName in self.variableDist.items():
       if distName != None:
-<<<<<<< HEAD
         if distName not in initDict['Distributions'].keys(): self.raiseAnError(IOError,'distribution ' +distName+ ' not found.')
-=======
-        if distName not in initDict['Distributions'].keys():
-          utils.raiseAnError(IOError,self,'distribution ' +distName+ ' not found.')
->>>>>>> 4bca80d1
         self.variableDist[varName] = initDict['Distributions'][distName]
         self.lowerUpperDict[varName]['lowerBound'] = self.variableDist[varName].lowerBound
         self.lowerUpperDict[varName]['upperBound'] = self.variableDist[varName].upperBound
@@ -105,7 +83,6 @@
   def _localReadMoreXML(self,xmlNode):
     if 'tolerance' in xmlNode.attrib.keys():
       try: self.tolerance = float(xmlNode.attrib['tolerance'])
-<<<<<<< HEAD
       except ValueError: self.raiseAnError(ValueError,"tolerance can not be converted into a float value!")
     if 'integralType' in xmlNode.attrib.keys():
       self.integralType = xmlNode.attrib['integralType'].strip().lower()
@@ -118,20 +95,6 @@
     if 'target' in xmlNode.attrib.keys():
       self.target = xmlNode.attrib['target']
     else: self.raiseAWarning('integral target has not been provided. The postprocessor is going to take the last output it finds in the provided limitsurface!!!')
-=======
-      except ValueError: utils.raiseAnError(ValueError,self,'tolerance can not be converted into a float value!')
-    if 'integralType' in xmlNode.attrib.keys():
-      self.integralType = xmlNode.attrib['integralType'].strip().lower()
-      if self.integralType not in ['montecarlo','quadrature']: utils.raiseAnError(IOError,self,'only two integral types are available: qudrature, MonteCarlo!')
-    if 'seed' in xmlNode.attrib.keys():
-      try: self.seed = int(xmlNode.attrib['tolerance'])
-      except ValueError: utils.raiseAnError(ValueError,self,'seed can not be converted into a int value!')
-      if self.integralType != 'montecarlo': utils.raiseAWarning(self,'integral type is '+self.integralType+' but a seed has been inputted!!!')
-      else: np.random.seed(self.seed)
-    if 'target' in xmlNode.attrib.keys():
-      self.target = xmlNode.attrib['target']
-    else: utils.raiseAWarning(self,'integral target has not been provided. The postprocessor is going to take the last output it finds in the input dataset!!!')
->>>>>>> 4bca80d1
 
     for child in xmlNode:
       if child.tag == 'variable':
@@ -139,22 +102,13 @@
         self.variableDist[varName] = None
         for childChild in child:
           if childChild.tag == 'distribution': self.variableDist[varName] = childChild.text
-<<<<<<< HEAD
           else: self.raiseAnError(NameError,'invalid labels after the variable call. Only "distribution" is accepted.')
       else: self.raiseAnError(NameError,'invalid or missing labels after the variables call. Only "variable" is accepted.')
-=======
-          else: utils.raiseAnError(NameError,self,'invalid labels after the variable call. Only "distribution" is accepted.')
-      else: utils.raiseAnError(NameError,self,'invalid or missing labels after the variables call. Only "variable" is accepted.')
->>>>>>> 4bca80d1
       #if no distribution, we look for the integration domain in the input
       self.lowerUpperDict[varName] = {}
       if self.variableDist[varName] == None:
         if 'lowerBound' not in child.attrib.keys() or 'upperBound' not in child.attrib.keys():
-<<<<<<< HEAD
           self.raiseAnError(NameError,'either a distribution name or lowerBound and upperBound need to be specified for variable '+varName)
-=======
-          utils.raiseAnError(NameError,self,'either a distribution name or lowerBound and upperBound need to be specified for variable '+varName)
->>>>>>> 4bca80d1
         self.lowerUpperDict[varName]['lowerBound'] = float(child.attrib['lowerBound'])
         self.lowerUpperDict[varName]['upperBound'] = float(child.attrib['upperBound'])
 
@@ -162,21 +116,14 @@
     self.inputToInternal(inputs)
     self.functionS = SupervisedLearning.returnInstance('SciKitLearn',**{'SKLtype':'neighbors|KNeighborsRegressor','Features':','.join(list(self.variableDist.keys())),'Target':self.target})
     self.functionS.train(self.matrixDict)
-<<<<<<< HEAD
     self.raiseADebug('DATA SET MATRIX:')
     self.raiseADebug(self.matrixDict)
-=======
-    if self.debug:
-      utils.raiseAMessage(self,'DATA SET MATRIX:')
-      utils.raiseAMessage(self,self.matrixDict)
->>>>>>> 4bca80d1
 
   def inputToInternal(self,currentInput):
     for item in currentInput:
       if item.type == 'TimePointSet':
         # check if variables and inputs match
         self.matrixDict = {}
-<<<<<<< HEAD
         if not set(item.getParaKeys('inputs')) == set(self.variableDist.keys()): self.raiseAnError(IOError,'The variables inputted and the features in the input TimePointSet '+ item.name + 'do not match!!!')
         if self.target == None: self.target = item.getParaKeys('outputs')[-1]
         if self.target not in item.getParaKeys('outputs'): self.raiseAnError(IOError,'The target '+ self.target + 'is not present among the outputs of the TimePointSet '+ item.name)
@@ -186,17 +133,6 @@
         if len(set(outputarr)) != 2: self.raiseAnError(IOError,'The target '+ self.target + 'is not present among the outputs of the TimePointSet '+ item.name)
         self.matrixDict[self.target] = outputarr
       else: self.raiseAnError(IOError,'Only TimePointSet is accepted as input!!!!')
-=======
-        if not set(item.getParaKeys('inputs')) == set(self.variableDist.keys()): utils.raiseAnError(IOError,self,'The variables inputted and the features in the input TimePointSet '+ item.name + 'do not match!!!')
-        if self.target == None: self.target = item.getParaKeys('outputs')[-1]
-        if self.target not in item.getParaKeys('outputs'): utils.raiseAnError(IOError,self,'The target '+ self.target + 'is not present among the outputs of the TimePointSet '+ item.name)
-        # construct matrix
-        for  varName in self.variableDist.keys(): self.matrixDict[varName] = item.getParam('input',varName)
-        outputarr = item.getParam('output',self.target)
-        if len(set(outputarr)) == 2: outputarr[outputarr == -1] = 0.0
-        self.matrixDict[self.target] = outputarr
-      else: utils.raiseAnError(IOError,self,'Only TimePointSet is accepted as input!!!!')
->>>>>>> 4bca80d1
 
   def run(self,Input):
     # compute the integral
@@ -204,10 +140,7 @@
     if self.integralType == 'montecarlo':
       tempDict = {}
       weights  = {}
-<<<<<<< HEAD
-=======
       rectArea = 0.0
->>>>>>> 4bca80d1
       randomMatrix = np.random.rand(math.ceil(1.0/self.tolerance),len(self.variableDist.keys()))
       for index, varName in enumerate(self.variableDist.keys()):
         randomMatrix[:,index] = randomMatrix[:,index]*(self.lowerUpperDict[varName]['upperBound']-self.lowerUpperDict[varName]['lowerBound'])+self.lowerUpperDict[varName]['lowerBound']
@@ -219,15 +152,7 @@
       outcome = self.functionS.evaluate(tempDict)
     else:
       pass
-<<<<<<< HEAD
-
-
-
-
-
-
-=======
->>>>>>> 4bca80d1
+
     return dataCollector
 
   def collectOutput(self,finishedjob,output):
@@ -247,15 +172,6 @@
             for val in value: output.updateOutputValue(key,val)
           for key,value in dataCollector.getAllMetadata().items(): output.updateMetadata(key,value)
 
-<<<<<<< HEAD
-=======
-
-class LimitSurfaceIntegral(Integral):
-  pass
-  
-  
-  
->>>>>>> 4bca80d1
 class SafestPoint(BasePostProcessor):
   '''
   It searches for the probability-weighted safest point inside the space of the system controllable variables
@@ -1873,12 +1789,8 @@
 __base                                       = 'PostProcessor'
 __interFaceDict                              = {}
 __interFaceDict['SafestPoint'              ] = SafestPoint
-<<<<<<< HEAD
-__interFaceDict['LimitSurfaceIntegral'     ] = LimitSurfaceIntegral
-=======
 __interFaceDict['LimitSurfaceIntegral'     ] = Integral
 __interFaceDict['Integral'                 ] = Integral
->>>>>>> 4bca80d1
 __interFaceDict['PrintCSV'                 ] = PrintCSV
 __interFaceDict['BasicStatistics'          ] = BasicStatistics
 __interFaceDict['LoadCsvIntoInternalObject'] = LoadCsvIntoInternalObject
