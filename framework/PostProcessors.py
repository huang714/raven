--- conflicted
+++ resolved
@@ -1530,7 +1530,6 @@
       if N <= 1:
         self.raiseAWarning("Degrees of freedom <= 0")
         return np.zeros((featuresNumber,featuresNumber), dtype = np.result_type(feature, np.float64))
-<<<<<<< HEAD
       #sumWeightsList, sumSquareWeightsList = np.zeros(featuresNumber, dtype = np.result_type(feature, np.float64)), np.zeros(featuresNumber, dtype = np.result_type(feature, np.float64))
       #sumWeights, sumSquareWeights = 0.0, 0.0
       #productWeights = np.ones(len(weights[0]), dtype = np.result_type(feature, np.float64))
@@ -1554,21 +1553,6 @@
       #factList = np.zeros(featuresNumber, dtype = np.result_type(feature, np.float64))
       #if not self.biased: factList[:] = sumWeightsList[:] / ((sumWeightsList[:]*sumWeightsList[:] - sumSquareWeightsList[:]))
       #else              : factList[:] = 1.0 / sumWeightsList[:]
-=======
-      sumWeightsList, sumSquareWeightsList = np.zeros(featuresNumber, dtype = np.result_type(feature, np.float64)), np.zeros(featuresNumber, dtype = np.result_type(feature, np.float64))
-      productWeights = np.ones(len(weights[0]))
-      for myIndex in range(featuresNumber):
-        productWeights[:] = weights[myIndex][:]*weights[myIndex][:]
-      for myIndex in range(featuresNumber): 
-        sumWeightsList[myIndex], sumSquareWeightsList[myIndex] = np.sum(weights[myIndex][:]), np.sum(np.square(weights[myIndex][:]))
-        sumWeightsList[myIndex], sumSquareWeightsList[myIndex] = np.sum(productWeights[:]), np.sum(np.square(productWeights[:]))
-
-      diff = X - np.atleast_2d(np.average(X, axis = 1 - axis, weights = w)).T
-      # I personally think this approach could be correct. I did not cranch the equations since I di not have time so I am not 100% sure. Andrea
-      factList = np.zeros(featuresNumber, dtype = np.result_type(feature, np.float64))
-      if not self.biased: factList[:] = sumWeightsList[:] / ((sumWeightsList[:]*sumWeightsList[:] - sumSquareWeightsList[:]))
-      else              : factList[:] = 1.0 / sumWeightsList[:]
->>>>>>> 428aac52
       if not rowvar: covMatrix = (np.multiply(np.dot(diff.T, np.multiply(w, diff)), factList)).squeeze()
       else         : covMatrix = (np.multiply(np.dot(np.multiply(w, diff), diff.T), factList)).squeeze()
       # to prevent numerical instability
@@ -1598,10 +1582,6 @@
         # nan if incorrect value (nan, inf, 0), 1 otherwise
         corrMatrix = covM / covM
       # to prevent numerical instability
-<<<<<<< HEAD
-=======
-      #corrMatrix[np.absolute(corrMatrix) <= 1.e-15] = 1.e-15
->>>>>>> 428aac52
       return corrMatrix
 #
 #
