--- conflicted
+++ resolved
@@ -12,20 +12,6 @@
 import xml.dom.minidom as pxml
 import re
 import os
-<<<<<<< HEAD
-
-#define type checking
-def isComment(node):
-  """
-    Determines if a node is a comment type (by checking its tag).
-    @ In, node, xml.etree.ElementTree.Element, node to check
-    @ Out, isComment, bool, True if comment type
-  """
-  if type(node.tag).__name__ == 'function':
-    return True
-  return False
-=======
->>>>>>> 9c704f25
 
 #define type checking
 def isComment(node):
@@ -48,10 +34,6 @@
     @Out, towrite, string, the entire contents of the desired file to write, including newlines
   """
   def prettifyNode(node,tabs=0):
-<<<<<<< HEAD
-    child = None #putting it in namespace
-    space = ' '*2*tabs
-=======
     """
       "prettifies" a single node, and calls the same for its children
       adds whitespace to make node more human-readable
@@ -59,42 +41,24 @@
       @ In, tabs, int, optional, indentation level for this node in the global scheme
       @ Out, None
     """
-    linesep = '\n' #fails test if using os.linesep
+    linesep = os.linesep #'\n' #fails test if using os.linesep
     child = None #putting it in namespace
     space = ' '*2*tabs
     newlineAndTab = linesep+space
->>>>>>> 9c704f25
     if node.text is None:
       node.text = ''
     if len(node)>0:
       node.text = node.text.strip()
-<<<<<<< HEAD
-      node.text = node.text + os.linesep+space+'  '
-=======
       if doc and tabs<docLevel and node.text=='...':
         node.text = newlineAndTab+'  '+node.text+newlineAndTab+'  '
       else:
         node.text = node.text + newlineAndTab+'  '
->>>>>>> 9c704f25
       for child in node:
         prettifyNode(child,tabs+1)
       #remove extra tab from last child
       child.tail = child.tail[:-2]
     if node.tail is None:
       node.tail = ''
-<<<<<<< HEAD
-    else:
-      node.tail = node.tail.strip()
-    #custom: RAVEN likes spaces between first-level tab objects
-    if tabs == 1 and not isComment(node):
-      lines = os.linesep + os.linesep
-    else:
-      lines = os.linesep
-    node.tail = node.tail + lines + space
-    #custom: except if you're the last child
-    if tabs == 0 and child is not None:
-      child.tail = child.tail.replace(os.linesep+os.linesep,os.linesep)
-=======
       if doc and tabs!=0 and tabs<docLevel+1:
         node.tail = newlineAndTab + '...'
     else:
@@ -110,7 +74,6 @@
     #custom: except if you're the last child
     if tabs == 0 and child is not None:
       child.tail = child.tail.replace(linesep+linesep,linesep)
->>>>>>> 9c704f25
   #end prettifyNode
   if isinstance(tree,ET.ElementTree):
     prettifyNode(tree.getroot())
