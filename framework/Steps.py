'''
Module containing the different type of step allowed
Step is called by simulation
'''
#for future compatibility with Python 3--------------------------------------------------------------
from __future__ import division, print_function, unicode_literals, absolute_import
import warnings
warnings.simplefilter('default',DeprecationWarning)
if not 'xrange' in dir(__builtins__): xrange = range
#End compatibility block for Python 3----------------------------------------------------------------

#External Modules------------------------------------------------------------------------------------
import time
import abc
import cPickle as pickle
#import pickle as cloudpickle
from serialization import cloudpickle
#External Modules End--------------------------------------------------------------------------------

#Internal Modules------------------------------------------------------------------------------------
from BaseClasses import BaseType
from utils import metaclass_insert, returnPrintTag, returnPrintPostTag, stringsThatMeanTrue, stringsThatMeanFalse
import Models
from OutStreamManager import OutStreamManager
from Datas import Data
#Internal Modules End--------------------------------------------------------------------------------


#----------------------------------------------------------------------------------------------------
class Step(metaclass_insert(abc.ABCMeta,BaseType)):
  '''
  This class implement one step of the simulation pattern.
  Usage:
  myInstance = Step()                                !Generate the instance
  myInstance.XMLread(xml.etree.ElementTree.Element)  !This method read the xml and perform all the needed checks
  myInstance.takeAstep()                             !This method perform the step

  --Internal chain [in square brackets methods that can be/must be overwritten]
  self.XMLread(xml)-->self._readMoreXML(xml)     -->[self._localInputAndChecks(xmlNode)]
  self.takeAstep() -->self_initializeStep()      -->[self._localInitializeStep()]
                   -->[self._localTakeAstepRun()]
                   -->self._endStepActions()
  --Other external methods--
  myInstance.whoAreYou()                 -see BaseType class-
  myInstance.myInitializzationParams()   -see BaseType class-
  myInstance.myCurrentSetting()          -see BaseType class-
  myInstance.printMe()                   -see BaseType class-

  --Adding a new step subclass--
   **<MyClass> should inherit at least from Step or from another step already presents
   **DO NOT OVERRIDE any of the class method that are not starting with self.local*
   **ADD your class to the dictionary __InterfaceDict at the end of the module

  Overriding the following methods overriding unless you inherit from one of the already existing methods:
  self._localInputAndChecks(xmlNode)      : used to specialize the xml reading and the checks
  self._localAddInitParams(tempDict)      : used to add the local parameters and values to be printed
  self._localInitializeStep(inDictionary) : called after this call the step should be able the accept the call self.takeAstep(inDictionary):
  self._localTakeAstepRun(inDictionary)   : this is where the step happens, after this call the output is ready
  '''

  def __init__(self):
    self.FIXME = False
    BaseType.__init__(self)
    self.parList    = []   # List of list [[role played in the step, class type, specialization, global name (user assigned by the input)]]
    self.sleepTime  = 0.005  # Waiting time before checking if a run is finished
    #If a step possess re-seeding instruction it is going to ask to the sampler to re-seed according
    #  re-seeding = a number to be used as a new seed
    #  re-seeding = 'continue' the use the already present random environment
    #If there is no instruction (self.initSeed = None) the sampler will reinitialize
    self.initSeed        = None
    self._knownAttribute += ['sleepTime','re-seeding','pauseAtEnd','fromDirectory']
    self._excludeFromModelValidation = ['SolutionExport']
    self.printTag = returnPrintTag('STEPS')

  def _readMoreXML(self,xmlNode):
    '''
    Handles the reading of all the XML describing the step
    Since step are not reused there will not be changes in the parameter describing the step after this reading
    @in xmlNode: xml.etree.ElementTree.Element containing the input to construct the step
    '''
    printString = self.printTag+': ' +returnPrintPostTag('ERROR') + '-> For step of type {0:15} and name {1:15} the attribute {3:10} has been assigned to a not understandable value {2:10}'
    if self.FIXME: print(self.printTag+': FIXME -> move this tests to base class when it is ready for all the classes')
    if not set(xmlNode.attrib.keys()).issubset(set(self._knownAttribute)):
      raise IOError (self.printTag+': ' +returnPrintPostTag('ERROR') + '-> IN step of type {0:15} and name {1:15} there are unknown attributes {2:100}'.format(self.type,self.name,str(xmlNode.attrib.keys())))
    if 're-seeding' in xmlNode.attrib.keys():
      self.initSeed=xmlNode.attrib['re-seeding']
      if self.initSeed.lower()   == "continue": self.initSeed  = "continue"
      else:
        try   : self.initSeed  = int(self.initSeed)
        except: raise IOError (printString.format(self.type,self.name,self.initSeed,'re-seeding'))
    if 'sleepTime' in xmlNode.attrib.keys():
      try: self.sleepTime = float(xmlNode.attrib['sleepTime'])
      except: raise IOError (printString.format(self.type,self.name,xmlNode.attrib['sleepTime'],'sleepTime'))
    for child in xmlNode                      : self.parList.append([child.tag,child.attrib['class'],child.attrib['type'],child.text])
    self.pauseEndStep = False
    if 'pauseAtEnd' in xmlNode.attrib.keys():
      if   xmlNode.attrib['pauseAtEnd'].lower() in stringsThatMeanTrue(): self.pauseEndStep = True
      elif xmlNode.attrib['pauseAtEnd'].lower() in stringsThatMeanFalse(): self.pauseEndStep = False
      else: raise IOError (printString.format(self.type,self.name,xmlNode.attrib['pauseAtEnd'],'pauseAtEnd'))
    self._localInputAndChecks(xmlNode)
    if None in self.parList: raise IOError (self.printTag+': ' +returnPrintPostTag('ERROR') + '-> A problem was found in  the definition of the step '+str(self.name))

  @abc.abstractmethod
  def _localInputAndChecks(self,xmlNode):
    '''
    Place here specialized reading, input consistency check and
    initialization of what will not change during the whole life of the object
    @in xmlNode: xml.etree.ElementTree.Element containing the input to construct the step
    '''
    pass

  def addInitParams(self,tempDict):
    '''Export to tempDict the information that will stay constant during the existence of the instance of this class. Overloaded from BaseType'''
    tempDict['Sleep time'  ] = str(self.sleepTime)
    tempDict['Initial seed'] = str(self.initSeed)
    for List in self.parList:
      tempDict[List[0]] = 'Class: '+str(List[1]) +' Type: '+str(List[2]) + '  Global name: '+str(List[3])
    self._localAddInitParams(tempDict)

  @abc.abstractmethod
  def _localAddInitParams(self,tempDict):
    '''
    Place here a specialization of the exporting of what in the step is added to the initial parameters
    the printing format of tempDict is key: tempDict[key]
    '''
    pass

  def _initializeStep(self,inDictionary):
    '''the job handler is restarted and re-seeding action are performed'''
    inDictionary['jobHandler'].startingNewStep()
    if self.debug: print('jobHandler initialized')
    self._localInitializeStep(inDictionary)

  @abc.abstractmethod
  def _localInitializeStep(self,inDictionary):
    '''
    This is the API for the local initialization of the children classes of step
    The inDictionary contains the for each possible role supported in the step (dictionary keywords) the instances of the objects in list if more than one is allowed
    The role of _localInitializeStep is to call the initialize method instance if needed
    Remember after each initialization to put:
    if self.debug: print('for the role "+key+" the item of class '+inDictionary['key'].type+' and name '+inDictionary['key'].name+' has been initialized')
    or in general after any action put a communication conditional to the debug flag
    '''
    pass

  @abc.abstractmethod
  def _localTakeAstepRun(self,inDictionary):
    '''this is the API for the local run of a step for the children classes'''
    pass

  def _endStepActions(self,inDictionary):
    '''This method is intended for performing actions at the end of a step'''
    if self.pauseEndStep:
      for i in range(len(inDictionary['Output'])):
        if type(inDictionary['Output'][i]).__name__ not in ['str','bytes','unicode']:
          if inDictionary['Output'][i].type in ['OutStreamPlot']: inDictionary['Output'][i].endInstructions('interactive')

  def takeAstep(self,inDictionary):
    '''
    This should work for everybody just split the step in an initialization and the run itself
    inDictionary[role]=instance or list of instance
    '''
    print(self.printTag+               ': ' +returnPrintPostTag('MESSAGE') + '***  Beginning initialization ***')
    self._initializeStep(inDictionary)
    if self.debug: print(self.printTag+': ' +returnPrintPostTag('MESSAGE') + '***    Initialization done    ***')
    if self.debug: print(self.printTag+': ' +returnPrintPostTag('MESSAGE') + '***       Beginning run       ***')
    self._localTakeAstepRun(inDictionary)
    if self.debug: print(self.printTag+': ' +returnPrintPostTag('MESSAGE') + '***       Run finished        ***')
    if self.debug: print(self.printTag+': ' +returnPrintPostTag('MESSAGE') + '***     Closing the step      ***')
    self._endStepActions(inDictionary)
    if self.debug: print(self.printTag+': ' +returnPrintPostTag('MESSAGE') + '***        Step closed        ***')
#
#
#
class SingleRun(Step):
  '''This is the step that will perform just one evaluation'''
  def __init__(self):
    Step.__init__(self)
    self.printTag = returnPrintTag('STEP SINGLERUN')

  def _localInputAndChecks(self,xmlNode):
    if self.FIXME:print(self.printTag+': FIXME -> the mapping used in the model for checking the compatibility of usage should be more similar to self.parList to avoid the double mapping below')
    found     = 0
    rolesItem = []
    for index, parameter in enumerate(self.parList):
      if parameter[0]=='Model':
        found +=1
        modelIndex = index
      else: rolesItem.append(parameter[0])
    #test the presence of one and only one model
    if found > 1: raise IOError (self.printTag+': ' +returnPrintPostTag('ERROR') + '->  Only one model is allowed for the step named '+str(self.name))
    elif found == 0: raise IOError (self.printTag+': ' +returnPrintPostTag('ERROR') + '->  No model has been found for the step named '+str(self.name))
    roles      = set(rolesItem)
    toBeTested = {}
    for role in roles: toBeTested[role]=[]
    for  myInput in self.parList:
      if myInput[0] in rolesItem: toBeTested[ myInput[0]].append({'class':myInput[1],'type':myInput[2]})
    #use the models static testing of roles compatibility
    for role in roles:
      if role not in self._excludeFromModelValidation:
        Models.validate(self.parList[modelIndex][2], role, toBeTested[role])
    if self.FIXME: print(self.printTag+': ' +returnPrintPostTag('FIXME') + '-> reactivate check on Input as soon as loadCsv gets out from the PostProcessor models!!!!')
    #if 'Input'  not in roles: raise IOError (self.printTag+': ' +returnPrintPostTag('ERROR') + '->  It is not possible a run without an Input!!!')
    if 'Output' not in roles: raise IOError (self.printTag+': ' +returnPrintPostTag('ERROR') + '->  It is not possible a run without an Output!!!')

  def _localInitializeStep(self,inDictionary):
    '''this is the initialization for a generic step performing runs '''
    #Model initialization
<<<<<<< HEAD
    if inDictionary['Model'].type=='StochasticPolynomials':
      inDictionary['Model'].initialize(inDictionary['jobHandler'].runInfoDict,inDictionary['Input'],{},what='Model')
    else:
      inDictionary['Model'].initialize(inDictionary['jobHandler'].runInfoDict,inDictionary['Input'],{})
=======
    modelInitDict={}
    inDictionary['Model'].initialize(inDictionary['jobHandler'].runInfoDict,inDictionary['Input'],{})
>>>>>>> a3e7e0ab
    if self.debug: print(self.printTag+': ' +returnPrintPostTag('Message') + '-> for the role Model  the item of class {0:15} and name {1:15} has been initialized'.format(inDictionary['Model'].type,inDictionary['Model'].name))
    #HDF5 initialization
    for i in range(len(inDictionary['Output'])):
      if type(inDictionary['Output'][i]).__name__ not in ['str','bytes','unicode']:
        if 'HDF5' in inDictionary['Output'][i].type: inDictionary['Output'][i].initialize(self.name)
        elif inDictionary['Output'][i].type in ['OutStreamPlot','OutStreamPrint']: inDictionary['Output'][i].initialize(inDictionary)
        if self.debug: print(self.printTag+': ' +returnPrintPostTag('Message') + '-> for the role Output the item of class {0:15} and name {1:15} has been initialized'.format(inDictionary['Output'][i].type,inDictionary['Output'][i].name))

  def _localTakeAstepRun(self,inDictionary):
    '''main driver for a step'''
    jobHandler = inDictionary['jobHandler']
    model      = inDictionary['Model'     ]
    inputs     = inDictionary['Input'     ]
    outputs    = inDictionary['Output'    ]
    model.run(inputs,jobHandler)
    while True:
      finishedJobs = jobHandler.getFinished()
      for finishedJob in finishedJobs:
        if finishedJob.getReturnCode() == 0:
          # if the return code is > 0 => means the system code crashed... we do not want to make the statistics poor => we discard this run
          for output in outputs:
            if type(output).__name__ not in ['str','bytes','unicode']:
              if output.type not in ['OutStreamPlot','OutStreamPrint']: model.collectOutput(finishedJob,output)
              elif output.type in   ['OutStreamPlot','OutStreamPrint']: output.addOutput()
            else: model.collectOutput(finishedJob,output)
        else:
          print(self.printTag+': ' +returnPrintPostTag('Message') + '-> the failed jobs are tracked in the JobHandler... we can retrieve and treat them separately. Andrea')
          print(self.printTag+': ' +returnPrintPostTag('Message') + '-> a job failed... call the handler for this situation')
      if jobHandler.isFinished() and len(jobHandler.getFinishedNoPop()) == 0: break
      time.sleep(self.sleepTime)
  def _localAddInitParams(self,tempDict): pass
#
#
#
class MultiRun(SingleRun):
  '''this class implement one step of the simulation pattern' where several runs are needed without being adaptive'''
  def __init__(self):
    SingleRun.__init__(self)
    self._samplerInitDict = {} #this is a dictionary that gets sent as key-worded list to the initialization of the sampler
    self.counter          = 0  #just an handy counter of the runs already performed
    self.printTag = returnPrintTag('STEP MULTIRUN')

  def _localInputAndChecks(self,xmlNode):
    SingleRun._localInputAndChecks(self,xmlNode)
    if 'Sampler' not in [item[0] for item in self.parList]: raise IOError (self.printTag+': ' +returnPrintPostTag('ERROR') + '-> It is not possible a multi-run without a sampler !!!')

  def _initializeSampler(self,inDictionary):
    if 'SolutionExport' in inDictionary.keys(): self._samplerInitDict['solutionExport']=inDictionary['SolutionExport']

    inDictionary['Sampler'].initialize(**self._samplerInitDict)
    if self.debug: print(self.printTag+': ' +returnPrintPostTag('Message') + '-> for the role of sampler the item of class '+inDictionary['Sampler'].type+' and name '+inDictionary['Sampler'].name+' has been initialized')
    if self.debug: print(self.printTag+': ' +returnPrintPostTag('Message') + '-> Sampler initialization dictionary: '+str(self._samplerInitDict))

  def _localInitializeStep(self,inDictionary):
    SingleRun._localInitializeStep(self,inDictionary)
    self.conter                              = 0
    self._samplerInitDict['externalSeeding'] = self.initSeed
    self._initializeSampler(inDictionary)
    #generate lambda function list to collect the output without checking the type
    self._outputCollectionLambda            = []
    for outIndex, output in enumerate(inDictionary['Output']):
      if output.type not in ['OutStreamPlot','OutStreamPrint']:
        if 'SolutionExport' in inDictionary.keys() and output.name == inDictionary['SolutionExport'].name: self._outputCollectionLambda.append((lambda x:None, outIndex))
        else: self._outputCollectionLambda.append( (lambda x: inDictionary['Model'].collectOutput(x[0],x[1]), outIndex) )
      else: self._outputCollectionLambda.append((lambda x: x[1].addOutput(), outIndex))
    if self.debug:print(self.printTag+': ' +returnPrintPostTag('Message') + '-> Generating input batch of size '+str(inDictionary['jobHandler'].runInfoDict['batchSize']))
    newInputs = []
    for _ in range(inDictionary['jobHandler'].runInfoDict['batchSize']):
      if inDictionary['Sampler'].amIreadyToProvideAnInput(): newInputs.append(inDictionary['Sampler'].generateInput(inDictionary["Model"],inDictionary['Input']))
    #newInputs = inDictionary['Sampler'].generateInputBatch(inDictionary['Input'],inDictionary["Model"],inDictionary['jobHandler'].runInfoDict['batchSize']) #,lastOutput=self.targetOutput
    for inputIndex, newInput in enumerate(newInputs):
      inDictionary["Model"].run(newInput,inDictionary['jobHandler'])
      if self.debug: print(self.printTag+': ' +returnPrintPostTag('Message') + '-> Submitted input '+str(inputIndex+1))

  def _localTakeAstepRun(self,inDictionary):
    jobHandler = inDictionary['jobHandler']
    model      = inDictionary['Model'     ]
    inputs     = inDictionary['Input'     ]
    outputs    = inDictionary['Output'    ]
    sampler    = inDictionary['Sampler'   ]
    while True:
      finishedJobs = jobHandler.getFinished()
      for finishedJob in finishedJobs:
        self.counter +=1
        sampler.finalizeActualSampling(finishedJob,model,inputs)
        if finishedJob.getReturnCode() == 0:
          for myLambda, outIndex in self._outputCollectionLambda:
            myLambda([finishedJob,outputs[outIndex]])
            if self.debug: print(self.printTag+': ' +returnPrintPostTag('Message') + '-> Just collected output {0:2} of the input {1:6}'.format(outIndex+1,self.counter))
        else:
          print(self.printTag+': ' +returnPrintPostTag('Message') + '-> the job failed... call the handler for this situation... not yet implemented...')
          print(self.printTag+": " +returnPrintPostTag('Message') + '-> the JOBS that failed are tracked in the JobHandler... hence, we can retrieve and treat them separately. skipping here is Ok. Andrea')
        for _ in range(min(jobHandler.howManyFreeSpots(),sampler.endJobRunnable())): # put back this loop (do not take it away again. it is NEEDED for NOT-POINT samplers(aka DET)). Andrea
          if self.debug: print(self.printTag+': ' +returnPrintPostTag('Message') + '-> Testing the sampler if it is ready to generate a new input')
          #if sampler.amIreadyToProvideAnInput(inLastOutput=self.targetOutput):
          if sampler.amIreadyToProvideAnInput():
            newInput =sampler.generateInput(model,inputs)
            model.run(newInput,jobHandler)
            if self.debug: print(self.printTag+': ' +returnPrintPostTag('Message') + '-> New input generated')
      if jobHandler.isFinished() and len(jobHandler.getFinishedNoPop()) == 0: break
      time.sleep(self.sleepTime)
#
#
#
# class Adaptive(MultiRun):
#   '''this class implement one step of the simulation pattern' where several runs are needed in an adaptive scheme'''
#   def __init__(self):
#     MultiRun.__init__(self)
#     self.printTag = returnPrintTag('STEP ADAPTIVE')
#   def _localInputAndChecks(self,xmlNode):
#     '''we check coherence of Sampler, Functions and Solution Output'''
#     #test sampler information:
#     if self.FIXME: print(self.printTag+': FIXME ->  all these test should be done at the beginning in a static fashion being careful since not all goes to the model')
#     foundSampler     = False
#     samplCounter     = 0
#     foundTargEval    = False
#     targEvalCounter  = 0
#     solExportCounter = 0
#     functionCounter  = 0
#     foundFunction    = False
#     ROMCounter       = 0
#     #explanation new roles:
#     #Function        : it takes in a datas and generate the value of the goal functions
#     #TargetEvaluation: is the output datas that is used for the evaluation of the goal function. It has to be declared among the outputs
#     #SolutionExport  : if declared it is used to export the location of the  goal functions = 0
#     for role in self.parList:
#       if   role[0] == 'Sampler':
#         foundSampler    =True
#         samplCounter   +=1
#         if not(role[1]=='Samplers' and role[2] in ['Adaptive','AdaptiveDynamicEventTree']): raise Exception(self.printTag+': ' +returnPrintPostTag('ERROR') + '->  The type of sampler used for the step '+str(self.name)+' is not coherent with and adaptive strategy')
#       elif role[0] == 'TargetEvaluation':
#         foundTargEval   = True
#         targEvalCounter+=1
#         if role[1]!='Datas'                               : raise Exception(self.printTag+': ' +returnPrintPostTag('ERROR') + '-> The data chosen for the evaluation of the adaptive strategy is not compatible,  in the step '+self.name)
#         if not(['Output']+role[1:] in self.parList[:])    : raise Exception(self.printTag+': ' +returnPrintPostTag('ERROR') + '-> The data chosen for the evaluation of the adaptive strategy is not in the output list for step '+self.name)
#       elif role[0] == 'SolutionExport'  :
#         solExportCounter  +=1
#         if role[1]!='Datas'                               : raise Exception(self.printTag+': ' +returnPrintPostTag('ERROR') + '-> The data chosen for exporting the goal function solution is not compatible, in the step '+self.name)
#       elif role[0] == 'Function'       :
#         functionCounter+=1
#         foundFunction   = True
#         if role[1]!='Functions'                           : raise Exception(self.printTag+': ' +returnPrintPostTag('ERROR') + '-> A class function is required as function in an adaptive step, in the step '+self.name)
#       elif role[0] == 'ROM':
#         ROMCounter+=1
#         if not(role[1]=='Models' and role[2]=='ROM')       : raise Exception(self.printTag+': ' +returnPrintPostTag('ERROR') + '-> The ROM could be only class=Models and type=ROM. It does not seems so in the step '+self.name)
#     if foundSampler ==False: raise Exception(self.printTag+': ' +returnPrintPostTag('ERROR') + '-> It is not possible to run an adaptive step without a sampler in step '           +self.name)
#     if foundTargEval==False: raise Exception(self.printTag+': ' +returnPrintPostTag('ERROR') + '-> It is not possible to run an adaptive step without a target output in step '     +self.name)
#     if foundFunction==False: raise Exception(self.printTag+': ' +returnPrintPostTag('ERROR') + '-> It is not possible to run an adaptive step without a proper function, in step '  +self.name)
#     if samplCounter    >1  : raise Exception(self.printTag+': ' +returnPrintPostTag('ERROR') + '-> More than one sampler found in step '                                            +self.name)
#     if targEvalCounter >1  : raise Exception(self.printTag+': ' +returnPrintPostTag('ERROR') + '-> More than one target defined for the adaptive sampler found in step '            +self.name)
#     if solExportCounter>1  : raise Exception(self.printTag+': ' +returnPrintPostTag('ERROR') + '-> More than one output to export the solution of the goal function, found in step '+self.name)
#     if functionCounter >1  : raise Exception(self.printTag+': ' +returnPrintPostTag('ERROR') + '-> More than one function defined in the step '                                     +self.name)
#     if ROMCounter      >1  : raise Exception(self.printTag+': ' +returnPrintPostTag('ERROR') + '-> More than one ROM defined in the step '                                          +self.name)
#
#   def _localInitializeStep(self,inDictionary):
#     '''this is the initialization for a generic step performing runs '''
#     #self._samplerInitDict['goalFunction'] = inDictionary['Function']
#     if 'SolutionExport' in inDictionary.keys(): self._samplerInitDict['solutionExport']=inDictionary['SolutionExport']
#     #if 'ROM'            in inDictionary.keys():
#       #self._samplerInitDict['ROM']=inDictionary['ROM']
#       #self._samplerInitDict['ROM'].reset()
#     MultiRun._localInitializeStep(self,inDictionary)
#
#
#
class RomTrainer(Step):
  '''This step type is used only to train a ROM
    @Input, DataBase (for example, HDF5)
  '''
  def __init__(self):
    Step.__init__(self)
    self.printTag = returnPrintTag('STEP ROM TRAINER')

  def _localInputAndChecks(self,xmlNode):
    if [item[0] for item in self.parList].count('Input')!=1: raise IOError(self.printTag+': ' +returnPrintPostTag('ERROR') + '-> Only one Input and only one is allowed for a training step. Step name: '+str(self.name))
    if [item[0] for item in self.parList].count('Output')<1: raise IOError(self.printTag+': ' +returnPrintPostTag('ERROR') + '-> At least one Output is need in a training step. Step name: '+str(self.name))
    for item in self.parList:
      if item[0]=='Output' and item[2] not in ['ROM']:
        raise IOError(self.printTag+': ' +returnPrintPostTag('ERROR') + '-> Only ROM output class are allowed in a training step. Step name: '+str(self.name))

  def _localAddInitParams(self,tempDict):
    del tempDict['Initial seed'] #this entry in not meaningful for a training step

  def _localInitializeStep(self,inDictionary): pass

  def _localTakeAstepRun(self,inDictionary):
    #Train the ROM... It is not needed to add the trainingSet since it's already been added in the initialization method
    for ROM in inDictionary['Output']: ROM.train(inDictionary['Input'][0])
#
#
#
# class PostProcess(SingleRun):
#   '''this class implements a PostProcessing (PP) strategy. The driver of this PP action is the model that MUST be of type FILTER'''
#   def __init__(self):
#     SingleRun.__init__(self)
#     self.foundFunction   = False
#     self.functionCounter = 0
#     self.ROMCounter      = 0
#     self.foundROM        = False
#     self.printTag = returnPrintTag('STEP POSTPROCESS')
#
#   def _localInputAndChecks(self,xmlNode):
#     found     = 0
#     rolesItem = []
#     for index, parameter in enumerate(self.parList):
#       if parameter[0]=='Model':
#         found +=1
#         modelIndex = index
#       else: rolesItem.append(parameter[0])
#     #test the presence of one and only one model
#     if found > 1: raise IOError (self.printTag+': ' +returnPrintPostTag('ERROR') + '-> Only one model is allowed for the step named '+str(self.name))
#     elif found == 0: raise IOError (self.printTag+': ' +returnPrintPostTag('ERROR') + '-> No model has been found for the step named '+str(self.name))
#     roles      = set(rolesItem)
#     toBeTested = {}
#     for role in roles: toBeTested[role]=[]
#     for  myInput in self.parList:
#       if myInput[0] in rolesItem: toBeTested[ myInput[0]].append({'class':myInput[1],'type':myInput[2]})
#     #use the models static testing of roles compatibility
#     for role in roles: Models.validate(self.parList[modelIndex][2], role, toBeTested[role])
#     #SingleRun._localInputAndChecks(self,xmlNode)
#     for role in self.parList:
#       if role[0] == 'Function':
#         self.functionCounter+=1
#         self.foundFunction   = True
#         if role[1]!='Functions': raise IOError(self.printTag+': ' +returnPrintPostTag('ERROR') + '-> The optional function must be of class "Functions", in step ' + self.name)
#       elif role[0] == 'Model' and role[1] == 'Models':
#         if role[2] != 'PostProcessor' : raise IOError(self.printTag+': ' +returnPrintPostTag('ERROR') + '-> The required model in "PostProcess" step must be of type PostProcessor, in step ' + self.name)
#       elif role[0] == 'ROM' and role[1] == 'Models':
#         self.ROMCounter+=1
#         self.foundROM   = True
#         if role[2] != 'ROM' : raise IOError(self.printTag+': ' +returnPrintPostTag('ERROR') + '-> The optional ROM in "PostProcess" step must be of type ROM, in step ' + self.name)
#
#   def _localInitializeStep(self,inDictionary):
#     functionExt = None
#     ROMExt      = None
#     if self.foundFunction: functionExt = inDictionary['Function']
#     if self.foundROM: ROMExt = inDictionary['ROM']
#     initDict = {'externalFunction':functionExt,'ROM':ROMExt}
#     inDictionary['Model'].initialize(inDictionary['jobHandler'].runInfoDict,inDictionary['Input'],initDict)
#     if self.debug: print(self.printTag+': ' +returnPrintPostTag('Message') + '-> for the role Model  the item of class {0:15} and name {1:15} has been initialized'.format(inDictionary['Model'].type,inDictionary['Model'].name))
#     #HDF5 initialization
#     for i in range(len(inDictionary['Output'])):
#       if type(inDictionary['Output'][i]).__name__ not in ['str','bytes','unicode']:
#         if 'HDF5' in inDictionary['Output'][i].type: inDictionary['Output'][i].initialize(self.name)
#         elif inDictionary['Output'][i].type in ['OutStreamPlot','OutStreamPrint']: inDictionary['Output'][i].initialize(inDictionary)
#         if self.debug: print(self.printTag+': ' +returnPrintPostTag('Message') + '-> for the role Output the item of class {0:15} and name {1:15} has been initialized'.format(inDictionary['Output'][i].type,inDictionary['Output'][i].name))
#
#   def _localTakeAstepRun(self,inDictionary):
#     SingleRun._localTakeAstepRun(self, inDictionary)
#
#
#
class IOStep(Step):
  '''
  This step is used to extract or push information from/into a Database,
  or from a directory, or print out the data to an OutStream
  '''
  def __init__(self):
    Step.__init__(self)
    self.printTag = returnPrintTag('STEP IOCOMBINED')
    self.fromDirectory = None

  def __getOutputs(self, inDictionary):
    outputs         = []
    for out in inDictionary['Output']:
      if not isinstance(out,OutStreamManager): outputs.append(out)
    return outputs

  def _localInitializeStep(self,inDictionary):
    # check if #inputs == #outputs
    # collect the outputs without outstreams
    outputs         = self.__getOutputs(inDictionary)
    databases       = set()
    self.actionType = []
    if len(inDictionary['Input']) != len(outputs) and len(outputs) > 0: raise IOError(self.printTag+': ' +returnPrintPostTag('ERROR') + '-> In Step named ' + self.name + ', the number of Inputs != number of Outputs and the number of Outputs > 0')
    #determine if this is a DATAS->HDF5, HDF5->DATAS or both.
    # also determine if this is an invalid combination
    for i in range(len(outputs)):
      if type(inDictionary['Input'][i]).__name__ == 'HDF5':
          if isinstance(outputs[i],Data):
            self.actionType.append('HDF5-DATAS')
          else: raise IOError(self.printTag+': ' +returnPrintPostTag('ERROR') + '-> In Step named ' + self.name + '. This step accepts A Datas as Output only, when the Input is an HDF5. Got ' + inDictionary['Output'][i].type)
      elif  isinstance(inDictionary['Input'][i],Data):
          if type(outputs[i]).__name__ == 'HDF5':
            self.actionType.append('DATAS-HDF5')
          else: raise IOError(self.printTag+': ' +returnPrintPostTag('ERROR') + '-> In Step named ' + self.name + '. This step accepts ' + 'HDF5' + ' as Output only, when the Input is a Datas. Got ' + inDictionary['Output'][i].type)
      elif isinstance(inDictionary['Input'][i],Models.ROM):
          if type(outputs[i]).__name__ in ['str','bytes','unicode']:
            self.actionType.append('ROM-FILES')
          else: raise IOError(self.printTag+': ' +returnPrintPostTag('ERROR') + '-> In Step named ' + self.name + '. This step accepts A Files as Output only, when the Input is a ROM. Got ' + inDictionary['Output'][i].type)
      elif type(inDictionary['Input'][i]).__name__ in ['str','bytes','unicode']:
         if isinstance(outputs[i],Models.ROM):
            self.actionType.append('FILES-ROM')
         else: raise IOError(self.printTag+': ' +returnPrintPostTag('ERROR') + '-> In Step named ' + self.name + '. This step accepts A ROM as Output only, when the Input is a Files. Got ' + inDictionary['Output'][i].type)

      else: raise IOError(self.printTag+': ' +returnPrintPostTag('ERROR') + '-> In Step named ' + self.name + '. This step accepts Datas, HDF5, ROM and Files as Input only. Got ' + inDictionary['Input'][i].type)

    #Initialize all the HDF5 outputs.
    for i in range(len(outputs)):
      if type(outputs[i]).__name__ not in ['str','bytes','unicode']:
        if 'HDF5' in inDictionary['Output'][i].type:
          if outputs[i].name not in databases:
            databases.add(outputs[i].name)
            outputs[i].initialize(self.name)
            if self.debug: print(self.printTag+': ' +returnPrintPostTag('Message') + '-> for the role Output the item of class {0:15} and name {1:15} has been initialized'.format(outputs[i].type,outputs[i].name))

    #if have a fromDirectory and are a DATAS-*, need to load data
    if self.fromDirectory:
      for i in range(len(inDictionary['Input'])):
        if self.actionType[i].startswith('DATAS-'):
          inInput = inDictionary['Input'][i]
          inInput.loadXML_CSV(self.fromDirectory)

    #Initialize all the OutStreamPrint and OutStreamPlot outputs
    for output in inDictionary['Output']:
      if type(output).__name__ in ['OutStreamPrint','OutStreamPlot']:
        output.initialize(inDictionary)
        if self.debug: print(self.printTag+': ' +returnPrintPostTag('Message') + '-> for the role Output the item of class {0:15} and name {1:15} has been initialized'.format(output.type,output.name))

  def _localTakeAstepRun(self,inDictionary):
    outputs = self.__getOutputs(inDictionary)
    for i in range(len(outputs)):
      if self.actionType[i] == 'HDF5-DATAS':
        #inDictionary['Input'][i] is HDF5, outputs[i] is a Datas
        outputs[i].addOutput(inDictionary['Input'][i])
      elif self.actionType[i] == 'DATAS-HDF5':
        #inDictionary['Input'][i] is a datas, outputs[i] is HDF5
        outputs[i].addGroupDatas({'group':inDictionary['Input'][i].name},inDictionary['Input'][i])
      elif self.actionType[i] == 'ROM-FILES':
        #inDictionary['Input'][i] is a ROM, outputs[i] is Files
        fileobj = open(outputs[i],'w+')
        cloudpickle.dump(inDictionary['Input'][i],fileobj)
        fileobj.close()
      elif self.actionType[i] == 'FILES-ROM':
        #inDictionary['Input'][i] is a Files, outputs[i] is ROM
        fileobj = open(inDictionary['Input'][i],'r+')
        unpickledObj = pickle.load(fileobj)
        outputs[i].train(unpickledObj)
        fileobj.close()
      else:
        raise IOError("Unknown action type "+self.actionType[i])
    for output in inDictionary['Output']:
      if type(output).__name__ in ['OutStreamPrint','OutStreamPlot']:output.addOutput()

  def _localAddInitParams(self,tempDict):
    return tempDict # no inputs

  def _localInputAndChecks(self,xmlNode):
    if 'fromDirectory' in xmlNode.attrib.keys():
      self.fromDirectory = xmlNode.attrib['fromDirectory']

#
#
#
__interFaceDict                      = {}
__interFaceDict['SingleRun'        ] = SingleRun
__interFaceDict['MultiRun'         ] = MultiRun
#__interFaceDict['Adaptive'         ] = Adaptive
__interFaceDict['IOStep'           ] = IOStep
__interFaceDict['IODataBase'       ] = IOStep
__interFaceDict['RomTrainer'       ] = RomTrainer
__interFaceDict['PostProcess'      ] = SingleRun
__interFaceDict['OutStreamStep'    ] = IOStep
__base                               = 'Step'

def returnInstance(Type):
  return __interFaceDict[Type]()
  raise NameError('not known '+__base+' type '+Type)<|MERGE_RESOLUTION|>--- conflicted
+++ resolved
@@ -206,15 +206,8 @@
   def _localInitializeStep(self,inDictionary):
     '''this is the initialization for a generic step performing runs '''
     #Model initialization
-<<<<<<< HEAD
-    if inDictionary['Model'].type=='StochasticPolynomials':
-      inDictionary['Model'].initialize(inDictionary['jobHandler'].runInfoDict,inDictionary['Input'],{},what='Model')
-    else:
-      inDictionary['Model'].initialize(inDictionary['jobHandler'].runInfoDict,inDictionary['Input'],{})
-=======
     modelInitDict={}
     inDictionary['Model'].initialize(inDictionary['jobHandler'].runInfoDict,inDictionary['Input'],{})
->>>>>>> a3e7e0ab
     if self.debug: print(self.printTag+': ' +returnPrintPostTag('Message') + '-> for the role Model  the item of class {0:15} and name {1:15} has been initialized'.format(inDictionary['Model'].type,inDictionary['Model'].name))
     #HDF5 initialization
     for i in range(len(inDictionary['Output'])):
