--- conflicted
+++ resolved
@@ -44,17 +44,10 @@
     self.functionToRun = functionToRun
 
     ## Other parameters manipulated internally
-<<<<<<< HEAD
-    self.thread = None
-    self.runReturn = None
-    self.hasBeenAdded = False
-    self.returnCode = 0
-=======
     self.thread         = None
     self.runReturn      = None
     self.hasBeenAdded   = False
     self.returnCode     = 0
->>>>>>> b969727a
     self.exceptionTrace = None    # sys.exc_info() if an error occurred while running
 
     ## These things cannot be deep copied
