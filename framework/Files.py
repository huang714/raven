'''
Created on Apr 30, 2015

@author: alfoa
'''
#for future compatibility with Python 3--------------------------------------------------------------
from __future__ import division, print_function, unicode_literals, absolute_import
import warnings
warnings.simplefilter('default',DeprecationWarning)
#End compatibility block for Python 3----------------------------------------------------------------

#External Modules------------------------------------------------------------------------------------
import os
from copy import deepcopy
#External Modules End--------------------------------------------------------------------------------

#Internal Modules------------------------------------------------------------------------------------
from BaseClasses import BaseType
#Internal Modules End--------------------------------------------------------------------------------

class File(BaseType):
  """
    This class is the base implementation of the file object entity in RAVEN.
    This is needed in order to standardize the object manipulation in the RAVEN code
  """
  def __init__(self):
    """
      Constructor
      @ In,  None
      @ Out, None
    """
    BaseType.__init__(self)
    self.__file   = None  #when open, refers to open file, else None
    self.__path=''
    self.__base=''
    self.__ext=None
    self.subtype=None
    self.perturbable=False

  def __del__(self):
    """
      Destructor.  Ensures file is closed before exit.
      @ In,  None
      @ Out, None
    """
    try:
      if self.isOpen(): self.close()
    except AttributeError as e:
      print('Had a problem with closing file',self.getFilename(),'|',e)

  def __copy__(self):
    """
      Overwite of shallow copy method, to ensure less pass-by-reference.
      @ In, None
      @ Out, new, File, new File instance
    """
    cls = self.__class__
    new = cls.__new__(cls)
    new.__dict__.update(self.__dict__)
    return new

  def __deepcopy__(self,memo):
    """
      Overwite of deep copy method, to ensure no pass-by-reference.
      @ In, memo, dict, dictionary to fill (see copy module documentation)
      @ Out, new, File, new File instance
    """
    cls = self.__class__
    new = cls.__new__(cls)
    memo[id(self)] = new
    for k,v in self.__dict__.items():
      setattr(new,k,deepcopy(v,memo))
    return new

  def __getstate__(self):
    """
      Pickle dump method hook.
      @ In, None
      @ Out, statedict, dict, dict of objets needed to restore instance
    """
    statedict={'path':self.__path,
               'base':self.__base,
               'ext' :self.__ext,
               'subtype':self.subtype}
    return statedict

  def __setstate__(self,statedict):
    """
      Pickle load method hook.
      @ In, statedict, dict, of objets needed to restore instance
      @ Out, None
    """
    self.__path  = statedict['path']
    self.__base  = statedict['base']
    self.__ext   = statedict['ext' ]
    self.subtype = statedict['subtype' ]
    self.updateFilename()

  def __repr__(self):
    """
      Overwrite of string representation.
      @ In, None
      @ Out, newRepr, string, full file path and name in string
    """
    newRepr = "(FILE) "+self.getAbsFile()+" (END FILE)"
    return newRepr

  def __enter__(self):
    """
      Needed to simulate Python file object.
      @ In, None
      @ Out, __file, object, file object
    """
    self.__file.open(self.getAbsFile())
    return self.__file

  def __exit__(self,*args):
    """
      Needed to simulate Python file object.
      @ In, args, dict, for future usage
      @ Out, None
    """
    self.__file.close()

  ### HELPER FUNCTIONS ###
  ## the base elements for the file are path, base, and extension ##
  # retrieval tools #
  def getPath(self):
    """
      Retriever for path.
      @ In, None
      @ Out, __path, string, path
    """
    return self.__path

  def getBase(self):
    """
      Retriever for file base.
      @ In, None
      @ Out, __base, string path
    """
    return self.__base

  def getExt(self):
    """
<<<<<<< HEAD
      Retriever for file base.
      @ In, None
      @ Out, __ext, string, path
=======
      Retriever for file extension.
      @ In, None
      @ Out, __ext, string, extension of the file name (e.g. txt, csv)
>>>>>>> 8321fd79
    """
    return self.__ext

  # setting tools #
  def setPath(self,path):
    """
      Sets the path to the file object.
      @ In, path, string (optional), path to set
      @ Out, None
    """
    if self.isOpen(): self.raiseAnError('Tried to change the path of an open file: %s! Close it first.' %self.getAbsFile())
    if '~' in path: path = os.path.expanduser(path)
    self.__path = path

  def prependPath(self,addpath):
    """
      Prepends path to existing path.
      @ In, addpath, string, new path to prepend
      @ Out, None
    """
    if self.isOpen(): self.raiseAnError('Tried to change the path of an open file: %s! Close it first.' %self.getAbsFile())
    if '~' in addpath: addpath = os.path.expanduser(addpath)
    self.__path = os.path.join(addpath,self.getPath())

  def setBase(self,base):
    """
      Sets the base name of the file.
      @ In, base, string, base to change file to
      @ Out, None
    """
    if self.isOpen(): self.raiseAnError('Tried to change the base name of an open file: %s! Close it first.' %self.getAbsFile())
    self.__base = base

  def setExt(self,ext):
    """
      Sets the extension of the file.
      @ In, ext, string, extension to change file to
      @ Out, None
    """
    if self.isOpen(): self.raiseAnError('Tried to change the extension of an open file: %s! Close it first.' %self.getAbsFile())
    self.__ext = ext

  ## the base elements for the file are path, base, and extension ##
  # getters #
  def getFilename(self):
    """
      Retriever for full filename.
      @ In, None
      @ Out, __base, string, filename
    """
    if self.__ext is not None: return '.'.join([self.__base,self.__ext])
    else: return self.__base

  def getAbsFile(self):
    """
      Retriever for path/file.
      @ In, None
      @ Out, absPathFile, string, path/file
    """
    absPathFile = os.path.normpath(os.path.join(self.getPath(),self.getFilename()))
    return absPathFile

  def getType(self):
    """
      Retrieves the subtype set in the XML (UserGenerated) or by the developer.
      Note that this gives the subtype, since type is reserved for internal RAVEN use.
      @ In, None
      @ Out, subType, string, subtype if not None, else ''
    """
    subType = '' if self.subtype is None else self.subtype
    return subType

  def getPerturbable(self):
    """
      Retrieves the "perturbable" boolean attribute.  Defaults to True for UserGenerated, False for others.
      @ In, None
      @ Out, perturbable, bool, perturbable
    """
    return self.perturbable

  # setters #
  def setFilename(self,filename):
    """
      Sets base, extension from filename = 'name.ext'
      @ In, filename, string, full filename (without path)
      @ Out, None
    """
    if self.isOpen(): self.raiseAnError('Tried to change the name of an open file: %s! Close it first.' %self.getAbsFile())
    filename = filename.strip()
    if filename != '.': self.setBase(os.path.basename(filename).split()[0].split('.')[0])
    else: self.setBase(filename)
    if len(filename.split(".")) > 1: self.setExt(filename.split(".")[-1].lower())
    else: self.setExt(None)

  def setAbsFile(self,pathandfile):
    """
      Sets the path AND the filename.
      @ In, pathandfile, string, path to file and the filename itself in a single string
      @ Out, None
    """
    if self.isOpen(): self.raiseAnError('Tried to change the path/name of an open file: %s! Close it first.' %self.getAbsFile())
    path,filename = os.path.split(pathandfile)
    self.setFilename(filename)
    self.setPath(path)

  ### ACCESS FUNCTIONS ###
  def isOpen(self):
    """
      Checks the open status of the internal file
      @ In,  None
      @ Out, response, bool, True if file is open
    """
    response = self.__file is not None
    return response

  def checkExists(self):
    """
      Checks path for existence of the file, errors if not found.
      @ In,  None
      @ Out, None
    """
    path = os.path.normpath(os.path.join(self.path,self.getFilename()))
    if not os.path.exists(path): self.raiseAnError(IOError,'File not found:',path)

  ### FILE-LIKE FUNCTIONS ###
  def close(self):
    """
      Closes the file if open, else throws a warning.
      @ In,  None
      @ Out, None
    """
    if self.isOpen():
      self.__file.close()
      del self.__file
      self.__file = None
    else: self.raiseAWarning('Tried to close',self.getFilename(),'but file not open!')

  def flush(self):
    """
      Provides access to the python file method of the same name.
      @ In, None
      @ Out, flush, int, integer file descriptor
    """
    return self.__file.flush()

  def fileno(self):
    """
      Provides access to the python file method of the same name.
      @  In, None
      @ Out, fileno, int, integer file descriptor
    """
    return self.__file.fileno()

  def isatty(self):
    """
      Provides access to the python file method of the same name.
      @  In, None
<<<<<<< HEAD
      @ Out, isatty, bool, true of file connected to tty-like device
=======
      @ Out, isatty, bool, true if file connected to tty-like device
>>>>>>> 8321fd79
    """
    return self.__file.isatty()

  def next(self):
    """
      Provides access to the python file method of the same name.
      @  In, None
      @ Out, next, string, next line in iteration (or StopIteration if EOF)
    """
    return self.__file.next()

  def read(self,mode='r',size=None):
    """
      Mimics the "read" function of a python file object.
      @ In, mode, string, the mode (r,a,w) with which to interact with the file
      @ In, size, int, optional, number of bytes to read
      @ Out, bytesRead, string, bytes read from file
    """
    if not self.isOpen(): self.open(mode)
    bytesRead = self.__file.read() if size is None else self.__file.read(size)
    return bytesRead

  def readline(self,mode='r',size=None):
    """
      Mimics the "readline" function of a python file object.
      @ In, mode, string, the mode (r,a,w) with which to interact with the file
      @ In, size, int, the number of bytes to read in, as per the Python file object
      @ Out, lineRead, string, next line from file
    """
    if not self.isOpen(): self.open(mode)
    lineRead = self.__file.readline() if size is None else self.__file.readline(size)
    return lineRead

  def readlines(self,sizehint=None,mode='r'):
    """
      Provides access to the python file method of the same name.
      @ In, sizehint, int, bytes to read up to
      @ In, mode, string, the mode (r,a,w) with which to interact with the file
      @ Out, lines, list, lines read
    """
    if not self.isOpen(): self.open(mode)
    lines = self.__file.readlines() if sizehint is None else self.__file.readlines(sizehint)
    return lines

  def seek(self,offset,whence=None):
    """
      Provides access to the python file method of the same name.
      @ In, offset, int, location in file to seek
      @ In, whence, int, optional, integer indicator (see python file documentation)
      @ Out, None
    """
    if whence is None: return self.__file.seek(offset)
    else: return self.__file.seek(offset,whence)

  def tell(self):
    """
      Provides access to the python file method of the same name.
      @ In, None
      @ Out, posit, int, file's current position
    """
    posit = self.__file.tell()
    return posit

  def truncate(self,size=None):
    """
      Provides access to the python file method of the same name.
      @ In, size, int, optional, maximum file size after truncation
      @ Out, None
    """
    if size is None: return self.__file.truncate()
    else: return self.__file.truncate(size)

  def write(self,string,overwrite=False):
    """
      Mimics the "write" function of a python file object.
      @ In, string, string, the string to write to file
      @ In, overwrite, bool, optional, whether to overwrite the existing file if not open
      @ Out, None
    """
    if not self.isOpen(): self.open('a' if not overwrite else 'w')
    self.__file.write(string)

  def writelines(self,string,overwrite=False):
    """
      Writes to the file whose name is being stored
      @ In, string or list of string, the string to write to the file
      @ In, overwrite, bool, optional, if true will open file in write mode instead of append
      @ Out, None
    """
    if not self.isOpen(): self.open('a' if not overwrite else 'w')
    self.__file.writelines(string)

  ### FILE-EXPECTED FUNCTIONS ###
  # N.B. these don't show up in the python file docs, but are needed to act like files
  def open(self,mode='rw'):
    """
      Opens the file if not open, else throws a warning
      @ In,  mode, string, optional, the read-write mode according to python "file" method ('r','a','w','rw',etc) (default 'rw')
      @ Out, None
    """
    if not self.isOpen(): self.__file = open(self.getAbsFile(),mode)
    else: self.raiseAWarning('Tried to open',self.getFilename(),'but file already open!')

  def __iter__(self): #MIGHT NEED TO REMOVE
    """
      Acts like iterating over file
      @ In, None
      @ Out, __iter__, iterator, file iterator
    """
    if not self.isOpen(): self.open('r')
    self.__file.seek(0)
    return self.__file.__iter__()
#
#
#
#
class RAVENGenerated(File):
  """
    This class is for file objects that are created and used internally by RAVEN.
    Initialization is through calling self.initialize
  """
  def initialize(self,filename,messageHandler,path='.',subtype=None):
    """
      Since this is internally generated, set up all the basic information.
      @ In, filename, string, name of the file
      @ In, messageHandler, MessageHandler object, message handler
      @ In, path, string, optional, path to file object
      @ In, subtype, string, optional, subtype for labeling
      @ Out, None
    """
    self.messageHandler = messageHandler
    self.type = 'internal'
    self.printTag = 'Internal File'
    self.setPath(path)
    self.setFilename(filename)
    self.perturbed = False
    self.subtype   = subtype
    self.name      = filename

#
#
#
#
class CSV(RAVENGenerated):
  """
    Specialized class specific to CSVs.  Was useful, may not be now, might be again.
  """
  def initialize(self,filename,messageHandler,path='.',subtype=None):
    """
      Since this is internally generated, set up all the basic information.
      @ In, filename, string, name of the file
      @ In, messageHandler, MessageHandler object, message handler
      @ In, path, string, optional, path to file object
      @ In, subtype, string, optional, subtype for labeling
      @ Out, None
    """
    RAVENGenerated.initialize(self,filename,messageHandler,path,subtype)
    self.type='csv'
    self.printTag = 'Internal CSV'
#
#
#
#
class UserGenerated(File):
  """
    This class is for file objects that are created and used internally by RAVEN.
    Initialization is through self._readMoreXML
  """
  def _readMoreXML(self,node):
    """
      reads the xmlNode and sets parameters
      @ In, xmlNode, XML node
      @ Out, None
    """
    self.type = node.tag #XSD should confirm valid types
    self.printTag = self.type+' File'
    self.setAbsFile(node.text.strip())
    self.perturbed = node.attrib.get('perturbable',True)
    self.subtype   = node.attrib.get('type'       ,None)
    self.alias     = node.attrib.get('name'       ,self.getFilename())

#
#
#
#
"""
  Interface Dictionary (factory)(private)
"""
__base                        = 'Data'
__interFaceDict               = {}
__interFaceDict['RAVEN']      = RAVENGenerated
__interFaceDict['CSV']        = CSV
__interFaceDict['Input']      = UserGenerated
__knownTypes                  = __interFaceDict.keys()

def knownTypes():
  """
    Returns known types.
    @ In, None
    @ Out, __knownTypes, list, list of known types
  """
  return __knownTypes

def returnInstance(Type,caller):
  """
    Returns an object construction pointer from this module.
    @ In, Type, string, requested object
    @ In, caller, object, requesting object
    @ Out, __interFaceDict, instance, instance of the object
  """
  try: return __interFaceDict[Type]()
  except KeyError: caller.raiseAnError(NameError,'Files module does not recognize '+__base+' type '+Type)<|MERGE_RESOLUTION|>--- conflicted
+++ resolved
@@ -143,15 +143,9 @@
 
   def getExt(self):
     """
-<<<<<<< HEAD
-      Retriever for file base.
-      @ In, None
-      @ Out, __ext, string, path
-=======
       Retriever for file extension.
       @ In, None
       @ Out, __ext, string, extension of the file name (e.g. txt, csv)
->>>>>>> 8321fd79
     """
     return self.__ext
 
@@ -309,11 +303,7 @@
     """
       Provides access to the python file method of the same name.
       @  In, None
-<<<<<<< HEAD
-      @ Out, isatty, bool, true of file connected to tty-like device
-=======
       @ Out, isatty, bool, true if file connected to tty-like device
->>>>>>> 8321fd79
     """
     return self.__file.isatty()
 
