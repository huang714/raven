--- conflicted
+++ resolved
@@ -418,12 +418,6 @@
       @ In, None
       @ Out, isFinished, bool, True all the runs in the queue are finished
     """
-<<<<<<< HEAD
-    tempList=copy.copy(self.__running+self.__clientRunning)
-    len1 = copy.deepcopy(len(self.__queue))
-    len2 = copy.deepcopy(len(self.__clientQueue))
-
-=======
 
     '''
     FIXME: The following two lines of codes have been a temporary fix for timing issues
@@ -432,23 +426,17 @@
            and the Step when retrieving multiple jobs.
            An issue has been opened: 'JobHandler and Batching #1402'
     '''
->>>>>>> de066b22
     import time
     time.sleep(0.001)
 
     with self.__queueLock:
       ## If there is still something left in the queue, we are not done yet.
-<<<<<<< HEAD
-      #if len(self.__queue) > 0 or len(self.__clientQueue) > 0:
-      if len1>0 or len2>0:
-=======
       if len(self.__queue)>0 or len(self.__clientQueue)>0:
->>>>>>> de066b22
         return False
 
       ## Otherwise, let's look at our running lists and see if there is a job
       ## that is not done.
-      for run in tempList:
+      for run in self.__running+self.__clientRunning:
         if run:
           return False
 
