# Copyright 2017 Battelle Energy Alliance, LLC
#
# Licensed under the Apache License, Version 2.0 (the "License");
# you may not use this file except in compliance with the License.
# You may obtain a copy of the License at
#
# http://www.apache.org/licenses/LICENSE-2.0
#
# Unless required by applicable law or agreed to in writing, software
# distributed under the License is distributed on an "AS IS" BASIS,
# WITHOUT WARRANTIES OR CONDITIONS OF ANY KIND, either express or implied.
# See the License for the specific language governing permissions and
# limitations under the License.
"""
Created on Sept 10, 2017

@author: alfoa
"""
from __future__ import division, print_function, unicode_literals, absolute_import

import os
import copy
import numpy as np
import sys
from sys import platform
from utils import utils
from CodeInterfaceBaseClass import CodeInterfaceBase
import DataObjects
import csvUtilities
from MessageHandler import MessageHandler

class RAVEN(CodeInterfaceBase):
  """
    this class is used as part of a code dictionary to specialize Model.Code for RAVEN
  """
  def __init__(self):
    CodeInterfaceBase.__init__(self)
    self.preCommand = "" # this is the precommand (bash.exe in case of win)
    self.printTag  = 'RAVEN INTERFACE'
    self.outputPrefix = 'out~'
    self.outStreamsNamesAndType = {} # Outstreams names and type {'outStreamName':[DataObjectName,DataObjectType]}
    # path to the module that contains the function to modify and convert the sampled vars (optional)
    # 2 methods are going to be inquired (if present and needed):
    # - convertNotScalarSampledVariables
    # - manipulateScalarSampledVariables
    self.extModForVarsManipulationPath = None
    # 'noscalar' = True if convertNotScalarSampledVariables exists in extModForVarsManipulation module
    # 'scalar'   = True if manipulateScalarSampledVariables exists in extModForVarsManipulation module
    self.hasMethods                = {'noscalar':False, 'scalar':False}
    # inner workind directory
    self.innerWorkingDir = ''
    # linked DataObjects
    self.linkedDataObjectOutStreamsNames = None
    # input manipulation module
    self.inputManipulationModule = None
    self.printFailedRuns = False  # whether to print failed runs to the screen

  def addDefaultExtension(self):
    """
      This method sets a list of default extensions a specific code interface accepts for the input files.
      This method should be overwritten if these are not acceptable defaults.
      @ In, None
      @ Out, None
    """
    self.addInputExtension(['xml'])

  def _readMoreXML(self, xmlNode):
    """
      Function to read the portion of the xml input that belongs to this specialized class and initialize
      some members based on inputs. This can be overloaded in specialize code interface in order to
      read specific flags.
      In this case, this is used for locating an external python module where the variables can be modified and the "vector" variables
      can be splitted in multiple single variables
      @ In, xmlNode, xml.etree.ElementTree.Element, Xml element node
      @ Out, None.
    """
    baseName = os.path.basename(xmlNode.find("executable").text)
    if baseName not in ['raven_framework','Driver.py']:
      raise IOError(self.printTag+' ERROR: executable must be "raven_framework" (in whatever location)! Got "'+baseName+'"!')

    linkedDataObjects = xmlNode.find("outputExportOutStreams")
    if linkedDataObjects is None:
      raise IOError(self.printTag+' ERROR: outputExportOutStreams node not present. You must input at least one OutStream (max 2)!')
    self.linkedDataObjectOutStreamsNames = linkedDataObjects.text.split(",")
    if len(self.linkedDataObjectOutStreamsNames) > 2:
      raise IOError(self.printTag+' ERROR: outputExportOutStreams node. The maximum number of linked OutStreams are 2 (1 for PointSet and 1 for HistorySet)!')

    # load conversion modules
    self.conversionDict = {} # {modulePath : {'variables': [], 'noScalar': 0, 'scalar': 0}, etc }
    child = xmlNode.find("conversion")
    if child is not None:
      for moduleNode in child:
        # get the module to be used for conversion
        source = moduleNode.attrib.get('source', None)
        if source is None:
          raise IOError(self.printTag+' ERROR: no module "source" listed in "conversion" subnode attributes!')
        # fix up the path
        ## should be relative to the working dir!
        source = os.path.expanduser(source)
        if not os.path.isabs(source):
          source = os.path.abspath(os.path.join(self._ravenWorkingDir, source))
        # check for existence
        if not os.path.exists(source):
          raise IOError(self.printTag+' ERROR: the conversionModule "{}" was not found!'
                        .format(source))
        # check module is imported
        checkImport = utils.importFromPath(source)
        if checkImport is None:
          raise IOError(self.printTag+' ERROR: the conversionModule "{}" failed on import!'
                        .format(source))
        # variable conversion modules
        if moduleNode.tag == 'module':
          # check methods are in place
          noScalar = 'convertNotScalarSampledVariables' in checkImport.__dict__
          scalar = 'manipulateScalarSampledVariables' in checkImport.__dict__
          if not (noScalar or scalar):
            raise IOError(self.printTag +' ERROR: the conversionModule "'+source
                          +'" does not contain any of the usable methods! Expected at least '
                          +'one of: "manipulateScalarSampledVariables" and/or "manipulateScalarSampledVariables"!')
          # acquire the variables to be modified
          varNode = moduleNode.find('variables')
          if varNode is None:
            raise IOError(self.printTag+' ERROR: no node "variables" listed in "conversion|module" subnode!')
          variables = [x.strip() for x in varNode.text.split(',')]
          self.conversionDict[source] = {'variables':variables, 'noScalar':noScalar, 'scalar':scalar}

        # custom input file manipulation
        elif moduleNode.tag == 'input':
          self.inputManipulationModule = source

  def __findInputFile(self,inputFiles):
    """
      Method to return the index of the RAVEN input file (error out in case it is not found)
      @ In, inputFiles, list, List of input files (length of the list depends on the number of inputs that have been added in the Step is running this code)
      @ Out, inputFileIndex, int, index of the RAVEN input file
    """
    found = False
    for index, inputFile in enumerate(inputFiles):
      if inputFile.getType().lower() == 'raven':
        inputFileIndex = index
        if found:
          raise IOError(self.printTag+" ERROR: Currently the RAVEN interface allows only one input file (xml). ExternalXML and Merging Files will be added in the future!")
        found = True
    if not found:
      raise IOError(self.printTag+' ERROR: None of the input files are tagged with the "type" "raven" (e.g. <Input name="aName" type="raven">inputFileName.xml</Input>)')
    return inputFileIndex

  def generateCommand(self,inputFiles,executable,clargs=None,fargs=None, preExec=None):
    """
      See base class.  Collects all the clargs and the executable to produce the command-line call.
      Returns tuple of commands and base file name for run.
      Commands are a list of tuples, indicating parallel/serial and the execution command to use.
      This method is used to retrieve the command (in tuple format) needed to launch the Code.
      @ In, inputFiles, list, List of input files (length of the list depends on the number of inputs that have been added in the Step is running this code)
      @ In, executable, string, executable name with absolute path (e.g. /home/path_to_executable/code.exe)
      @ In, clargs, dict, optional, dictionary containing the command-line flags the user can specify in the input (e.g. under the node < Code >< clargstype =0 input0arg =0 i0extension =0 .inp0/ >< /Code >)
      @ In, fargs, dict, optional, a dictionary containing the axuiliary input file variables the user can specify in the input (e.g. under the node < Code >< clargstype =0 input0arg =0 aux0extension =0 .aux0/ >< /Code >)
      @ In, preExec, string, optional, a string the command that needs to be pre-executed before the actual command here defined
      @ Out, returnCommand, tuple, tuple containing the generated command. returnCommand[0] is the command to run the code (string), returnCommand[1] is the name of the output root
    """

    index = self.__findInputFile(inputFiles)
    outputfile = self.outputPrefix+inputFiles[index].getBase()
    # we set the command type to serial since the SLAVE RAVEN handles the parallel on its own
    pre = ""
    if "python" not in executable.lower() or not executable.endswith(".py"):
      pre = self.preCommand.strip() + " "
    executeCommand = [('serial',pre + executable+ ' '+inputFiles[index].getFilename())]
    returnCommand = executeCommand, outputfile
    return returnCommand

  def initialize(self, runInfo, oriInputFiles):
    """
      Method to initialize the run of a new step
      @ In, runInfo, dict,  dictionary of the info in the <RunInfo> XML block
      @ In, oriInputFiles, list, list of the original input files
      @ Out, None
    """
    import RAVENparser
    index = self.__findInputFile(oriInputFiles)
    parser = RAVENparser.RAVENparser(oriInputFiles[index].getAbsFile())
    # get the OutStreams names
    self.outStreamsNamesAndType = parser.returnOutstreamsNamesAnType()
    # check if the linked DataObjects are among the Outstreams
    pointSetNumber, historySetNumber = 0, 0
    for outstream, dataObj in self.outStreamsNamesAndType.items():
      if outstream in self.linkedDataObjectOutStreamsNames:
        if dataObj[1].strip() == 'PointSet':
          pointSetNumber+=1
        else:
          historySetNumber+=1
        if pointSetNumber > 1 or historySetNumber > 1:
          raise IOError(self.printTag+' ERROR: Only one OutStream for PointSet and/or one for HistorySet can be linked as output export!')
    if pointSetNumber == 0 and historySetNumber == 0:
      raise IOError(self.printTag+' ERROR: No one of the OutStreams linked to this interface have been found in the SLAVE RAVEN!'
                                 +' Expected: "'+' '.join(self.linkedDataObjectOutStreamsNames)+'" but found "'
                                 +' '.join(self.outStreamsNamesAndType.keys())+'"!')
    # get variable groups
    varGroupNames = parser.returnVarGroups()
    ## store globally
    self.variableGroups = varGroupNames
    # get inner working dir
    self.innerWorkingDir = parser.workingDir
    # check operating system and define prefix if needed
    if platform.startswith("win") and utils.which("bash.exe") is not None:
      self.preCommand = 'bash.exe'

  def createNewInput(self, currentInputFiles, oriInputFiles, samplerType, **Kwargs):
    """
      this generates a new input file depending on which sampler has been chosen
      @ In, currentInputFiles, list,  list of current input files (input files from last this method call)
      @ In, oriInputFiles, list, list of the original input files
      @ In, samplerType, string, Sampler type (e.g. MonteCarlo, Adaptive, etc. see manual Samplers section)
      @ In, Kwargs, dictionary, kwarded dictionary of parameters. In this dictionary there is another dictionary called "SampledVars"
             where RAVEN stores the variables that got sampled (e.g. Kwargs['SampledVars'] => {'var1':10,'var2':40})
      @ Out, newInputFiles, list, list of newer input files, list of the new input files (modified and not)
    """
    import RAVENparser
    if 'dynamiceventtree' in str(samplerType).strip().lower():
      raise IOError(self.printTag+' ERROR: DynamicEventTree-based sampling not supported!')
    index = self.__findInputFile(currentInputFiles)
    parser = RAVENparser.RAVENparser(currentInputFiles[index].getAbsFile())
    # get sampled variables
    modifDict = Kwargs['SampledVars']

    # apply conversion scripts
    for source, convDict in self.conversionDict.items():
      module = utils.importFromPath(source)
      varVals = dict((var,np.asarray(modifDict[var])) for var in convDict['variables'])
      # modify vector+ variables that need to be flattened
      if convDict['noScalar']:
        # call conversion
        newVars = module.convertNotScalarSampledVariables(varVals)
        # check type
        if type(newVars).__name__ != 'dict':
          raise IOError(self.printTag+' ERROR: convertNotScalarSampledVariables in "{}" must return a dictionary!'.format(source))
        # apply new and/or updated values
        modifDict.update(newVars)
      # modify scalar variables
      if convDict['scalar']:
        # call conversion, value changes happen in-place
        module.manipulateScalarSampledVariables(modifDict)
    # we work on batchSizes here
    newBatchSize = Kwargs['NumMPI']
    internalParallel = Kwargs.get('internalParallel',False)
    if int(Kwargs['numberNodes']) > 0:
      # we are in a distributed memory machine => we allocate a node file
      nodeFileToUse = os.path.join(Kwargs['BASE_WORKING_DIR'],"node_" +str(Kwargs['INDEX']))
      if not os.path.exists(nodeFileToUse):
        if "PBS_NODEFILE" not in os.environ:
          raise IOError(self.printTag+' ERROR: The nodefile "'+str(nodeFileToUse)+'" and PBS_NODEFILE enviroment var do not exist!')
        else:
          nodeFileToUse = os.environ["PBS_NODEFILE"]
<<<<<<< HEAD
      modifDict['RunInfo|mode'           ] = 'mpi'
=======
      modifDict['RunInfo|mode'] = 'mpi'
>>>>>>> e7ae5bf4
      modifDict['RunInfo|mode|nodefile'  ] = nodeFileToUse
    if internalParallel or newBatchSize > 1:
      # either we have an internal parallel or NumMPI > 1
      modifDict['RunInfo|batchSize'] = newBatchSize

<<<<<<< HEAD
    if 'headNode' in Kwargs:
      modifDict['RunInfo|headNode'] = Kwargs['headNode']
      modifDict['RunInfo|redisPassword'] = Kwargs['redisPassword']
    if 'remoteNodes' in Kwargs:
      if Kwargs['remoteNodes'] is not None and len(Kwargs['remoteNodes']):
        modifDict['RunInfo|remoteNodes'] = ','.join(Kwargs['remoteNodes'])

=======
>>>>>>> e7ae5bf4
    #modifDict['RunInfo|internalParallel'] = internalParallel
    # make tree
    modifiedRoot = parser.modifyOrAdd(modifDict, save=True, allowAdd=True)
    # modify tree
    if self.inputManipulationModule is not None:
      module = utils.importFromPath(self.inputManipulationModule)
      modifiedRoot = module.modifyInput(modifiedRoot,modifDict)
    # write input file
    parser.printInput(modifiedRoot, currentInputFiles[index].getAbsFile())
    # copy slave files
    parser.copySlaveFiles(currentInputFiles[index].getPath())
    return currentInputFiles

  def checkForOutputFailure(self,output,workingDir):
    """
      This method is called by the RAVEN code at the end of each run  if the return code is == 0.
      This method needs to be implemented by the codes that, if the run fails, return a return code that is 0
      This can happen in those codes that record the failure of the job (e.g. not converged, etc.) as normal termination (returncode == 0)
      This method can be used, for example, to parse the outputfile looking for a special keyword that testifies that a particular job got failed
      (e.g. in RAVEN would be the keyword "raise")
      @ In, output, string, the Output name root
      @ In, workingDir, string, current working dir
      @ Out, failure, bool, True if the job is failed, False otherwise
    """
    failure = False
    # check for log file
    ## NOTE this can be falsely accepted if the run dir isn't cleared before running,
    ##      which it automatically is but can be disabled
    toCheck = os.path.join(workingDir, self.innerWorkingDir, '.ravenStatus')
    if not os.path.isfile(toCheck):
      print(f'RAVENInterface WARNING: Could not find {toCheck}, assuming failed RAVEN run.')
      return True
<<<<<<< HEAD
    ### OLD read-the-output-stream method
    # try:
    #   print('DEBUGG workdir:', workingDir)
    #   print('DEBUGG output:', output)
    #   outputToRead = open(os.path.join(workingDir,output),"r")
    # except IOError:
    #   print(self.printTag+' ERROR: The RAVEN SLAVE log file  "'+str(os.path.join(workingDir,output))+'" does not exist!')
    #   return True
    # # check for completed run
    # readLines = outputToRead.readlines()
    # if not any("Run complete" in x for x in readLines[-min(200,len(readLines)):]):
    #   del readLines
    #   return True
    # check for output CSV (and data)
=======
>>>>>>> e7ae5bf4
    if not failure:
      for filename in self.linkedDataObjectOutStreamsNames:
        outStreamFile = os.path.join(workingDir,self.innerWorkingDir,filename+".csv")
        try:
          fileObj = open(outStreamFile,"r")
        except IOError:
          print(self.printTag+' ERROR: The RAVEN INNER output file "'+str(outStreamFile)+'" does not exist!')
          failure = True
        if not failure:
          readLines = fileObj.readlines()
          if any("nan" in x.lower() for x in readLines):
            failure = True
            print(self.printTag+' ERROR: Found nan in RAVEN INNER output "'+str(outStreamFile)+'!')
            break
          del readLines
    return failure

  def finalizeCodeOutput(self,command,output,workingDir):
    """
      this method is called by the RAVEN code at the end of each run (if the method is present, since it is optional).
      It can be used for those codes, that do not create CSV files to convert the whatever output formats into a csv
      @ In, command, string, the command used to run the just ended job
      @ In, output, string, the Output name root
      @ In, workingDir, string, current working dir
      @ Out, dataObjectsToReturn, dict, optional, this is a special case for RAVEN only. It returns the constructed dataobjects
                                                 (internally we check if the return variable is a dict and if it is returned by RAVEN (if not, we error out))
    """
    ##### TODO This is an exception to the way CodeInterfaces usually run.
    # The return dict for this CodeInterface is a dictionary of data objects (either one or two of them, up to one each point set and history set).
    # Normally, the end result of this method is producing a CSV file with the data to load.
    # When data objects are returned, this triggers an "if" path in Models/Code.py in evaluateSample().  There's an "else"
    # that can be found by searching for the comment "we have the DataObjects -> raven-runs-raven case only so far".
    # See more details there.
    #####
    dataObjectsToReturn = {}
    numRlz = None
    messageHandler = MessageHandler()
    messageHandler.initialize({'verbosity':'quiet'})
    for filename in self.linkedDataObjectOutStreamsNames:
      # load the output CSV into a data object, so we can return that
      ## load the XML initialization information and type
      dataObjectInfo = self.outStreamsNamesAndType[filename]
      # create an instance of the correct data object type
      data = DataObjects.returnInstance(dataObjectInfo[1],None)
      # initialize the data object by reading the XML
      data.readXML(dataObjectInfo[2], messageHandler, variableGroups=self.variableGroups)
      # set the name, then load the data
      data.name = filename
      data.load(os.path.join(workingDir,self.innerWorkingDir,filename),style='csv')
      # check consistency of data object number of realizations
      if numRlz is None:
        # set the standard if you're the first data object
        numRlz = len(data)
      else:
        # otherwise, check that the number of realizations is appropriate
        if len(data) != numRlz:
          raise IOError('The number of realizations in output CSVs from the inner RAVEN run are not consistent!  In "{}" received "{}" realization(s), but other data objects had "{}" realization(s)!'.format(data.name,len(data),numRlz))
      # store the object to return
      dataObjectsToReturn[dataObjectInfo[0]] = data
    return dataObjectsToReturn

<|MERGE_RESOLUTION|>--- conflicted
+++ resolved
@@ -251,26 +251,18 @@
           raise IOError(self.printTag+' ERROR: The nodefile "'+str(nodeFileToUse)+'" and PBS_NODEFILE enviroment var do not exist!')
         else:
           nodeFileToUse = os.environ["PBS_NODEFILE"]
-<<<<<<< HEAD
-      modifDict['RunInfo|mode'           ] = 'mpi'
-=======
       modifDict['RunInfo|mode'] = 'mpi'
->>>>>>> e7ae5bf4
       modifDict['RunInfo|mode|nodefile'  ] = nodeFileToUse
     if internalParallel or newBatchSize > 1:
       # either we have an internal parallel or NumMPI > 1
       modifDict['RunInfo|batchSize'] = newBatchSize
 
-<<<<<<< HEAD
     if 'headNode' in Kwargs:
       modifDict['RunInfo|headNode'] = Kwargs['headNode']
       modifDict['RunInfo|redisPassword'] = Kwargs['redisPassword']
     if 'remoteNodes' in Kwargs:
       if Kwargs['remoteNodes'] is not None and len(Kwargs['remoteNodes']):
         modifDict['RunInfo|remoteNodes'] = ','.join(Kwargs['remoteNodes'])
-
-=======
->>>>>>> e7ae5bf4
     #modifDict['RunInfo|internalParallel'] = internalParallel
     # make tree
     modifiedRoot = parser.modifyOrAdd(modifDict, save=True, allowAdd=True)
@@ -303,23 +295,6 @@
     if not os.path.isfile(toCheck):
       print(f'RAVENInterface WARNING: Could not find {toCheck}, assuming failed RAVEN run.')
       return True
-<<<<<<< HEAD
-    ### OLD read-the-output-stream method
-    # try:
-    #   print('DEBUGG workdir:', workingDir)
-    #   print('DEBUGG output:', output)
-    #   outputToRead = open(os.path.join(workingDir,output),"r")
-    # except IOError:
-    #   print(self.printTag+' ERROR: The RAVEN SLAVE log file  "'+str(os.path.join(workingDir,output))+'" does not exist!')
-    #   return True
-    # # check for completed run
-    # readLines = outputToRead.readlines()
-    # if not any("Run complete" in x for x in readLines[-min(200,len(readLines)):]):
-    #   del readLines
-    #   return True
-    # check for output CSV (and data)
-=======
->>>>>>> e7ae5bf4
     if not failure:
       for filename in self.linkedDataObjectOutStreamsNames:
         outStreamFile = os.path.join(workingDir,self.innerWorkingDir,filename+".csv")
