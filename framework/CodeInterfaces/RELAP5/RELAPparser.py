--- conflicted
+++ resolved
@@ -143,11 +143,7 @@
         temp.append('*'+' deckNum: '+str(deckNum)+'\n')
       for j in sorted(modiDictionaryList):
         for var in modiDictionaryList[j]:
-<<<<<<< HEAD
-          temp.append('* card: '+j+' word: '+str(var['position'])+' value: '+'{:.5e}'.format(var['value'])+'\n')
-=======
           temp.append('* card: '+j+' word: '+str(var['position'])+' value: '+'{:.7e}'.format(var['value'])+'\n')
->>>>>>> 5c509111
       temp.append('*RAVEN INPUT VALUES\n')
 
       temp+=self.deckLines[deckNum]
@@ -207,11 +203,7 @@
       @ Out, newline, string, modified line
     """
     temp=line.split()
-<<<<<<< HEAD
-    temp[int(position)]='{:.5e}'.format(value)
-=======
     temp[int(position)]='{:.7e}'.format(value)
->>>>>>> 5c509111
     newline=temp.pop(0)
     for i in temp:
       newline=newline+'  '+i
