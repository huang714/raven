"""
Created on Feb 7, 2013
@author: alfoa
This python module performs the loading of
data from csv files
"""
#for future compatibility with Python 3--------------------------------------------------------------
from __future__ import division, print_function, unicode_literals, absolute_import
import warnings
warnings.simplefilter('default',DeprecationWarning)
if not 'xrange' in dir(__builtins__): xrange = range
#End compatibility block for Python 3----------------------------------------------------------------

#External Modules------------------------------------------------------------------------------------
import numpy as np
#External Modules End--------------------------------------------------------------------------------

#Internal Modules------------------------------------------------------------------------------------
import utils
import MessageHandler
#Internal Modules End--------------------------------------------------------------------------------

class CsvLoader(MessageHandler.MessageUser):
  def __init__(self,messageHandler):
    """
    Constructor
    """
    self.all_out_param      = False # all output parameters?
    self.field_names        = []    #
    self.all_field_names    = []
    self.type               = 'CsvLoader'
    self.printTag           = self.type
    self.messageHandler     = messageHandler

  def loadCsvFile(self,filein):
    """
    Function to load a csv file into a numpy array (2D)
    It also retrieves the headers
    The format of the csv must be:
    STRING,STRING,STRING,STRING
    FLOAT ,FLOAT ,FLOAT ,FLOAT
    ...
    FLOAT ,FLOAT ,FLOAT ,FLOAT
    @ In, filein, string -> Input file name (absolute path)
    @ Out, data, numpy.ndarray -> the loaded data
    """
    # open file
    myFile = open (filein,'rb')
    # read the field names
    head = myFile.readline().decode()
    self.all_field_names = head.split(',')
    for index in range(len(self.all_field_names)): self.all_field_names[index] = self.all_field_names[index].strip()
    # load the table data (from the csv file) into a numpy nd array
    data = np.loadtxt(myFile,dtype='float',delimiter=',',ndmin=2)
    # close file
    myFile.close()
    return data

  def getFieldNames(self):
    """
    @ In, None
    @ Out, field_names, list -> field names' list
    Function to get actual field names (desired output parameter keywords)
    """
    return self.field_names

  def getAllFieldNames(self):
    """
    Function to get all field names found in the csv file
    @ In, None
    @ Out, all_field_names, list -> list of field names (headers)
    """
    return self.all_field_names

<<<<<<< HEAD
=======
#   def parseFilesToGrepDimensions(self,filesin):
#     """
#     Function to grep max dimensions in multiple csv files
#     @ In, filesin, csv files list
#     @ Out, None
#     filesin        = file names
#     NtimeSteps     = maxNumberOfTs
#     maxNumOfParams = max number of parameters
#     NSamples       = number of Samples
#     """
#     NSamples       = len(filesin)
#     maxNumOfParams = 0
#     NtimeSteps     = 0
#     for i in range(filesin):
#       with open(filesin[i],'rb') as f:
#         reader = csv.DictReader(f)
#         #reader.next #XXX This line does nothing
#         if(len(reader.fieldnames) > maxNumOfParams): maxNumOfParams = len(reader.fieldnames)
#         countTimeSteps = 1
#         for _ in reader: countTimeSteps = countTimeSteps + 1
#         if(countTimeSteps>NtimeSteps): NtimeSteps = countTimeSteps
#     return (NtimeSteps,maxNumOfParams,NSamples)

>>>>>>> 8961c4d7
  def csvLoadData(self,filein,options):
    """
    General interface function to call the private methods for loading the different dataObjects!
    @ In, filein, csv file name
    @ In, options, dictionary of options
    """
<<<<<<< HEAD
    if   options['type'] == 'TimePoint':    return self.__csvLoaderForTimePoint(filein[0],options)
    elif options['type'] == 'TimePointSet': return self.__csvLoaderForTimePointSet(filein,options)
    elif options['type'] == 'History':      return self.__csvLoaderForHistory(filein[0],options)
=======
    SampledVars = options['SampledVars'] if 'SampledVars' in options.keys() else None
    if   options['type'] == 'TimePoint':    return self.__csvLoaderForTimePoint(filein[0],options['time'],options['inParam'],options['outParam'],options['inputTs'],SampledVars)
    elif options['type'] == 'TimePointSet': return self.__csvLoaderForTimePointSet(filein,options['time'],options['inParam'],options['outParam'],options['inputTs'],SampledVars)
    elif options['type'] == 'History':      return self.__csvLoaderForHistory(filein[0],options['time'],options['inParam'],options['outParam'],options['inputTs'],SampledVars)
>>>>>>> 8961c4d7
    elif options['type'] == 'Histories':
      listhist_in  = {}
      listhist_out = {}
      for index in xrange(len(filein)):
        tupleVar = self.__csvLoaderForHistory(filein[index],options)
        # dictionary of dictionary key = i => ith history ParameterValues dictionary
        listhist_in[index]  = tupleVar[0]
        listhist_out[index] = tupleVar[1]
        del tupleVar
      return(listhist_in,listhist_out)
    else:
      self.raiseAnError(IOError,'Type ' + options['type'] + 'unknown')

<<<<<<< HEAD
  def __csvLoaderForTimePoint(self,filein,options):
=======
  def __csvLoaderForTimePoint(self,filein,time,inParam,outParam,inputTs,SampledVars=None):
>>>>>>> 8961c4d7
    """
    loader for time point data type
    @ In, filein, file name
    @ In, options, dictionary of options:
          time, time
          inParam, input Parameters
          outParam, output Parameters
          inputTs, time-step from which the input parameters need to be taken
          SampledVars, optional, dictionary of input parameters. The code is going to
                                 look for the inParams in the CSV, if it does not find it
                                 it will try to get the values from this dictionary (if present)
    """
    #load the data into the numpy array
    inParam, outParam, inputTs = options['inParam'], options['outParam'], options['inputTs'] if 'inputTs' in options.keys() else None
    SampledVars, time = options['SampledVars'] if 'SampledVars' in options.keys() else None, options['time'] if 'time' in options.keys() else None
    data = self.loadCsvFile(filein)
    if 'all' in outParam: self.all_out_param  = True
    else                : self.all_out_param = False
    if (time == 'end') or (not time):
      time_end = True
      time_float = -1.0
    else:
      # convert the time in float
      time_end = False
      time_float = float(time)
    ints = int(inputTs) if inputTs else 0
    if ints > data[:,0].size -1  and ints != -1: self.raiseAnError(IOError,'inputTs is greater than number of actual ts in file '+ str(filein) + '!')
    inDict, outDict = {}, {}
    self.field_names = self.all_field_names if self.all_out_param else outParam
    #fill input param dictionary
    for key in inParam:
      ix = self.all_field_names.index(key) if key in self.all_field_names else None
      if ix != None:
        inDict[key] = np.atleast_1d(np.array(data[ints,ix]))
      else:
        if SampledVars != None:
          if key in SampledVars.keys(): inDict[key], ix = np.atleast_1d(SampledVars[key]), 0
      if ix == None: self.raiseAnError(IOError,"the parameter " + key + " has not been found")
    # fill output param dictionary
    # time end case
    if time_end:
      last_row = data[:,0].size - 1
      if self.all_out_param:
        for key in self.all_field_names: outDict[key] = np.atleast_1d(np.array(data[last_row,self.all_field_names.index(key)]))
      else:
        for key in outParam:
          if key in self.all_field_names: outDict[key] = np.atleast_1d(np.array(data[last_row,self.all_field_names.index(key)]))
          else: self.raiseAnError(IOError,"the parameter " + key + " has not been found")
    else:
      for i in data:
        if data[i,0] >= time_float and time_float >= 0.0:
          if i-1 >= 0: previous_time = data[i-1,0]
          else:        previous_time = data[i,0]
          actual_time   = data[i,0]
          if self.all_out_param:
            for key in self.all_field_names:
              if(actual_time == previous_time): outDict[key] = np.atleast_1d(np.array((data[i,self.all_field_names.index(key)]  - time_float) / actual_time))
              else:
                actual_value   = data[i,self.all_field_names.index(key)]
                previous_value = data[i-1,self.all_field_names.index(key)]
                outDict[key] = np.atleast_1d(np.array((actual_value-previous_value)/(actual_time-previous_time)*(time_float-previous_time)))
          else:
            for key in outParam:
              if key in self.all_field_names:
                if actual_time == previous_time: outDict[key] = np.atleast_1d(np.array((data[i,self.all_field_names.index(key)]  - time_float) / actual_time))
                else:
                  actual_value   = data[i,self.all_field_names.index(key)]
                  previous_value = data[i-1,self.all_field_names.index(key)]
                  outDict[key] = np.atleast_1d(np.array((actual_value-previous_value)/(actual_time-previous_time)*(time_float-previous_time)))
              else: self.raiseAnError(IOError,"the parameter " + key + " has not been found")
    return (inDict,outDict)

<<<<<<< HEAD
  def __csvLoaderForTimePointSet(self,filesin,options):
=======
  def __csvLoaderForTimePointSet(self,filesin,time,inParam,outParam,inputTs,SampledVars=None):
>>>>>>> 8961c4d7
    """
    loader for time point set data type
    @ In, filein, file name
    @ In, options, dictionary of options:
          time, time
          inParam, input Parameters
          outParam, output Parameters
          inputTs, time-step from which the input parameters need to be taken
          SampledVars, optional, dictionary of input parameters. The code is going to
                                 look for the inParams in the CSV, if it does not find it
                                 it will try to get the values from this dictionary (if present)
    """
    if 'all' in outParam:
      self.all_out_param  = True
    else:
      self.all_out_param = False
    if (time == 'end') or (not time):
      time_end = True
      time_float = -1.0
    else:
      # convert the time in float
      time_end = False
      time_float = float(time)
    if inputTs: ints = int(inputTs)
    else: ints = 0
    inDict, outDict = {}, {}

    for i in range(len(filesin)):
      #load the data into the numpy array
      data = self.loadCsvFile(filesin[i])
      if ints > data[:,0].size -1  and ints != -1: self.raiseAnError(IOError,'inputTs is greater than number of actual ts in file '+ str(filesin[i]) + '!')
      if i == 0:
        if(self.all_out_param): self.field_names = self.all_field_names
        else: self.field_names = outParam
      #fill input param dictionary
      for key in inParam:
        ix = self.all_field_names.index(key) if key in self.all_field_names else None
        if ix != None:
          inDict[key] = np.atleast_1d(np.array(data[ints,ix]))
        else:
          if SampledVars != None:
            if key in SampledVars.keys(): inDict[key], ix = np.atleast_1d(SampledVars[key]), 0
        if ix == None: self.raiseAnError(IOError,"the parameter " + key + " has not been found")
      # time end case
      if time_end:
        last_row = data[:,0].size - 1
        if self.all_out_param:
          for key in self.all_field_names:
            if i == 0:
              #create numpy array
              outDict[key] = np.zeros(len(filesin))
            outDict[key][i] = data[last_row,self.all_field_names.index(key)]
        else:
          for key in outParam:
            if key in self.all_field_names:
              if i == 0:
                #create numpy array
                outDict[key] = np.zeros(len(filesin))
              outDict[key][i] = data[last_row,self.all_field_names.index(key)]
            else:
              self.raiseAnError(IOError,"the parameter " + str(key) + " has not been found")
      else:

        for i in data:
          if data[i,0] >= time_float and time_float >= 0.0:
            if i-1 >= 0:
              previous_time = data[i-1,0]
            else:
              previous_time = data[i,0]
            actual_time   = data[i,0]
            if self.all_out_param:
              for key in self.all_field_names:
                if(actual_time == previous_time):
                  if i == 0:
                    #create numpy array
                    outDict[key] = np.zeros(np.shape(len(filesin)))

                  outDict[key][i] = (data[i,self.all_field_names.index(key)]  - time_float) / actual_time
                else:
                  if i == 0: outDict[key] = np.zeros(np.shape(len(filesin)))
                  actual_value   = data[i,self.all_field_names.index(key)]
                  previous_value = data[i-1,self.all_field_names.index(key)]
                  outDict[key][i] = (actual_value-previous_value)/(actual_time-previous_time)*(time_float-previous_time)
            else:
              for key in outParam:
                if key in self.all_field_names:
                  if(actual_time == previous_time):
                    if i == 0:
                      #create numpy array
                      outDict[key] = np.zeros(np.shape(len(filesin)))
                    outDict[key][i] = (data[i,self.all_field_names.index(key)]  - time_float) / actual_time
                  else:
                    if i == 0: outDict[key] = np.zeros(np.shape(len(filesin)))
                    actual_value   = data[i,self.all_field_names.index(key)]
                    previous_value = data[i-1,self.all_field_names.index(key)]
                    outDict[key][i] = (actual_value-previous_value)/(actual_time-previous_time)*(time_float-previous_time)
                else:
                  self.raiseAnError(IOError,"the parameter " + key + " has not been found")
      del data
    return (inDict,outDict)

<<<<<<< HEAD
  def __csvLoaderForHistory(self,filein,options):
=======
  def __csvLoaderForHistory(self,filein,time,inParam,outParam,inputTs,SampledVars=None):
>>>>>>> 8961c4d7
    """
    loader for history data type
    @ In, filein, file name
    @ In, options, dictionary of options:
          time, time
          inParam, input Parameters
          outParam, output Parameters
          inputTs, time-step from which the input parameters need to be taken
          SampledVars, optional, dictionary of input parameters. The code is going to
                                 look for the inParams in the CSV, if it does not find it
                                 it will try to get the values from this dictionary (if present)
    """
    #load the data into the numpy array
    data = self.loadCsvFile(filein)

    time_float = []

    if 'all' in outParam: self.all_out_param  = True
    else                : self.all_out_param = False

    if time:
      if 'all' in time: time_all = True
      else:
        time_all = False
        time_float = [float(x) for x in time]
    else: time_all = True

    if inputTs: ints = int(inputTs)
    else: ints = 0
    if ints > data[:,0].size-1  and ints != -1: self.raiseAnError(IOError,'inputTs is greater than number of actual ts in file '+ str(filein) + '!')
    inDict, outDict = {}, {}

    if(self.all_out_param): self.field_names = self.all_field_names
    else: self.field_names = outParam
    #fill input param dictionary
    for key in inParam:
      ix = self.all_field_names.index(key) if key in self.all_field_names else None
      if ix != None:
        inDict[key] = np.atleast_1d(np.array(data[ints,ix]))
      else:
        if SampledVars != None:
          if key in SampledVars.keys(): inDict[key], ix = np.atleast_1d(SampledVars[key]), 0
      if ix == None: self.raiseAnError(IOError,"the parameter " + key + " has not been found")

    # time all case
    if time_all:
      if self.all_out_param:
        for key in self.all_field_names:
          outDict[key] = data[:,self.all_field_names.index(key)]
      else:
        for key in outParam:
          if key in self.all_field_names:
            outDict[key] = data[:,self.all_field_names.index(key)]
          else:
            self.raiseAnError(IOError,"the parameter " + key + " has not been found")
    else:
      # it will be implemented when we decide a strategy about time filtering
      ## for now it is a copy paste of the time_all case
      if self.all_out_param:
        for key in self.all_field_names:
          outDict[key] = data[:,self.all_field_names.index(key)]
      else:
        for key in outParam:
          if key in self.all_field_names:
            outDict[key] = data[:,self.all_field_names.index(key)]
          else:
            self.raiseAnError(IOError,"the parameter " + key + " has not been found")
    return (inDict,outDict)<|MERGE_RESOLUTION|>--- conflicted
+++ resolved
@@ -72,48 +72,15 @@
     """
     return self.all_field_names
 
-<<<<<<< HEAD
-=======
-#   def parseFilesToGrepDimensions(self,filesin):
-#     """
-#     Function to grep max dimensions in multiple csv files
-#     @ In, filesin, csv files list
-#     @ Out, None
-#     filesin        = file names
-#     NtimeSteps     = maxNumberOfTs
-#     maxNumOfParams = max number of parameters
-#     NSamples       = number of Samples
-#     """
-#     NSamples       = len(filesin)
-#     maxNumOfParams = 0
-#     NtimeSteps     = 0
-#     for i in range(filesin):
-#       with open(filesin[i],'rb') as f:
-#         reader = csv.DictReader(f)
-#         #reader.next #XXX This line does nothing
-#         if(len(reader.fieldnames) > maxNumOfParams): maxNumOfParams = len(reader.fieldnames)
-#         countTimeSteps = 1
-#         for _ in reader: countTimeSteps = countTimeSteps + 1
-#         if(countTimeSteps>NtimeSteps): NtimeSteps = countTimeSteps
-#     return (NtimeSteps,maxNumOfParams,NSamples)
-
->>>>>>> 8961c4d7
   def csvLoadData(self,filein,options):
     """
     General interface function to call the private methods for loading the different dataObjects!
     @ In, filein, csv file name
     @ In, options, dictionary of options
     """
-<<<<<<< HEAD
     if   options['type'] == 'TimePoint':    return self.__csvLoaderForTimePoint(filein[0],options)
     elif options['type'] == 'TimePointSet': return self.__csvLoaderForTimePointSet(filein,options)
     elif options['type'] == 'History':      return self.__csvLoaderForHistory(filein[0],options)
-=======
-    SampledVars = options['SampledVars'] if 'SampledVars' in options.keys() else None
-    if   options['type'] == 'TimePoint':    return self.__csvLoaderForTimePoint(filein[0],options['time'],options['inParam'],options['outParam'],options['inputTs'],SampledVars)
-    elif options['type'] == 'TimePointSet': return self.__csvLoaderForTimePointSet(filein,options['time'],options['inParam'],options['outParam'],options['inputTs'],SampledVars)
-    elif options['type'] == 'History':      return self.__csvLoaderForHistory(filein[0],options['time'],options['inParam'],options['outParam'],options['inputTs'],SampledVars)
->>>>>>> 8961c4d7
     elif options['type'] == 'Histories':
       listhist_in  = {}
       listhist_out = {}
@@ -127,11 +94,7 @@
     else:
       self.raiseAnError(IOError,'Type ' + options['type'] + 'unknown')
 
-<<<<<<< HEAD
   def __csvLoaderForTimePoint(self,filein,options):
-=======
-  def __csvLoaderForTimePoint(self,filein,time,inParam,outParam,inputTs,SampledVars=None):
->>>>>>> 8961c4d7
     """
     loader for time point data type
     @ In, filein, file name
@@ -204,11 +167,7 @@
               else: self.raiseAnError(IOError,"the parameter " + key + " has not been found")
     return (inDict,outDict)
 
-<<<<<<< HEAD
   def __csvLoaderForTimePointSet(self,filesin,options):
-=======
-  def __csvLoaderForTimePointSet(self,filesin,time,inParam,outParam,inputTs,SampledVars=None):
->>>>>>> 8961c4d7
     """
     loader for time point set data type
     @ In, filein, file name
@@ -310,11 +269,7 @@
       del data
     return (inDict,outDict)
 
-<<<<<<< HEAD
   def __csvLoaderForHistory(self,filein,options):
-=======
-  def __csvLoaderForHistory(self,filein,time,inParam,outParam,inputTs,SampledVars=None):
->>>>>>> 8961c4d7
     """
     loader for history data type
     @ In, filein, file name
