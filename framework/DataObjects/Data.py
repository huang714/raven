--- conflicted
+++ resolved
@@ -65,11 +65,8 @@
     self._dataContainer['metadata'     ] = {}                         # In this dictionary we store metadata (For example, probability,input file names, etc)
     self.metaAdditionalInOrOut           = ['PointProbability','ProbabilityWeight']            # list of metadata keys that will be printed in the CSV one
     self.acceptHierarchy                 = False                      # flag to tell if a sub-type accepts hierarchy
-<<<<<<< HEAD
     self.placeHolders = {'Input':'inputPlaceHolder','Output':'outputPlaceHolder'}
-=======
     self.inputKDTree                     = None                       # KDTree for speedy querying of input space
->>>>>>> f9a6e44c
     self.notAllowedInputs  = []                                       # this is a list of keyword that are not allowed as Inputs
     self.notAllowedOutputs = []                                       # this is a list of keyword that are not allowed as Outputs
     # This is a list of metadata types that are CSV-compatible...we build the list this way to catch when a python implementation doesn't
