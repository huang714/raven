--- conflicted
+++ resolved
@@ -94,11 +94,7 @@
     self.pivotValues = None     # pivot values (present if dynamic == True)
 
 
-<<<<<<< HEAD
     self.addAssemblerObject('Metric', InputData.Quantity.zero_to_infinity)
-=======
-    self.addAssemblerObject('Metric', InputData.Quantity.one_to_infinity)
->>>>>>> 9abe2f2d
     self.addAssemblerObject('PreProcessor', InputData.Quantity.zero_to_infinity)
     ## dataset option
     self.setInputDataType('xrDataset')
@@ -200,7 +196,6 @@
         variables = [var.split("|")[-1].strip() for var in (self.features + self.targets) if dobj in var]
         if not utils.isASubset(variables,inputs[indx].getVars()):
           self.raiseAnError(IOError, "The variables '{}' not found in input DataObjet '{}'!".format(",".join(list(set(list(inputs[indx].getVars())) - set(variables))), dobj))
-<<<<<<< HEAD
 
     if self.acceptableMetrics:
       acceptable = [True if metric.estimator.isInstanceString(self.acceptableMetrics) else False for metric in self.metrics]
@@ -211,17 +206,6 @@
 
   # Each individual validation pp should implement their own run method.
   # def run(self, input):
-=======
-
-    if self.acceptableMetrics:
-      acceptable = [True if metric.estimator.isInstanceString(self.acceptableMetrics) else False for metric in self.metrics]
-      if not all(acceptable):
-        notAcceptable = [self.metrics[i].estimator.interfaceKind for i, x in enumerate(acceptable) if not x]
-        self.raiseAnError(IOError,
-            "The metrics '{}' are not acceptable for validation algorithm: '{}'".format(', '.join(notAcceptable), self.name))
-
-  # Each individual validation pp should implement their own run method.
-  # def run(self, input):
 
   @staticmethod
   def getDataSetName(ds):
@@ -229,5 +213,4 @@
     """
     datasetMeta = ds.attrs['DataSet'].getRoot()
     name = xmlUtils.findPath(datasetMeta, 'general/datasetName').text
-    return name
->>>>>>> 9abe2f2d
+    return name