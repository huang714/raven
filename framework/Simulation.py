"""
Module that contains the driver for the whole the simulation flow (Simulation Class)
"""
#for future compatibility with Python 3--------------------------------------------------------------
from __future__ import division, print_function, unicode_literals, absolute_import
import warnings
warnings.simplefilter('default',DeprecationWarning)
#End compatibility block for Python 3----------------------------------------------------------------

#External Modules------------------------------------------------------------------------------------
import xml.etree.ElementTree as ET
import os,subprocess
import math
import sys
import io
import string
import datetime
#External Modules End--------------------------------------------------------------------------------

#Internal Modules------------------------------------------------------------------------------------
import Steps
import DataObjects
import Files
import Samplers
import Models
import Distributions
import Databases
import Functions
import OutStreams
from JobHandler import JobHandler
import MessageHandler
import VariableGroups
import utils
from Application import __PySideAvailable
if __PySideAvailable:
  from Application import InteractiveApplication
#Internal Modules End--------------------------------------------------------------------------------

#----------------------------------------------------------------------------------------------------
class SimulationMode(MessageHandler.MessageUser):
  """
    SimulationMode allows changes to the how the simulation
    runs are done.  modifySimulation lets the mode change runInfoDict
    and other parameters.  runOverride lets the mode do the running instead
    of simulation.
  """
  def __init__(self,simulation):
    """
      Constructor
      @ In, simulation, instance, instance of the simulation class
      @ Out, None
    """
    self.__simulation = simulation
    self.messageHandler = simulation.messageHandler
    self.printTag = 'SIMULATION MODE'

  def doOverrideRun(self):
    """
      If doOverrideRun is true, then use runOverride instead of
      running the simulation normally.  This method should call
      simulation.run somehow
      @ In, None
      @ Out, doOverrideRun, bool, does the override?
    """
    return False

  def runOverride(self):
    """
      This  method can completely override the Simulation's run method
      @ In, None
      @ Out, None
    """
    pass

  def modifySimulation(self):
    """
      modifySimulation is called after the runInfoDict has been setup.
      This allows the mode to change any parameters that need changing.
      This typically modifies the precommand and the postcommand that
      are put infront of the command and after the command.
      @ In, None
      @ Out, None
    """
    import multiprocessing
    try:
      if multiprocessing.cpu_count() < self.__simulation.runInfoDict['batchSize']:
        self.raiseAWarning("cpu_count",multiprocessing.cpu_count(),"< batchSize",self.__simulation.runInfoDict['batchSize'])
    except NotImplementedError:
      pass

  def XMLread(self,xmlNode):
    """
      XMLread is called with the mode node, and can be used to
      get extra parameters needed for the simulation mode.
      @ In, xmlNode, xml.etree.ElementTree.Element, the xml node that belongs to this class instance
      @ Out, None
    """
    pass

def splitCommand(s):
  """
    Splits the string s into a list that can be used for the command
    So for example splitCommand("ab bc c 'el f' \"bar foo\" ") ->
    ['ab', 'bc', 'c', 'el f', 'bar foo']
    Bugs: Does not handle quoted strings with different kinds of quotes
    @ In, s, string, the command to split
    @ Out, retList, list, the list of splitted command
  """
  n = 0
  retList = []
  inQuote = False
  buffer = ""
  while n < len(s):
    current = s[n]
    if current in string.whitespace and not inQuote:
      if len(buffer) > 0: #found end of command
        retList.append(buffer)
        buffer = ""
    elif current in "\"'":
      if inQuote:
        inQuote = False
      else:
        inQuote = True
    else:
      buffer = buffer + current
    n += 1
  if len(buffer) > 0:
    retList.append(buffer)
  return retList

def createAndRunQSUB(simulation):
  """
    Generates a PBS qsub command to run the simulation
    @ In, simulation, instance, instance of the simulation class
    @ Out, None
  """
  # Check if the simulation has been run in PBS mode and, in case, construct the proper command
  #while true, this is not the number that we want to select
  coresNeeded = simulation.runInfoDict['batchSize']*simulation.runInfoDict['NumMPI']
  #batchSize = simulation.runInfoDict['batchSize']
  frameworkDir = simulation.runInfoDict["FrameworkDir"]
  ncpus = simulation.runInfoDict['NumThreads']
  jobName = simulation.runInfoDict['JobName'] if 'JobName' in simulation.runInfoDict.keys() else 'raven_qsub'
  #check invalid characters
  validChars = set(string.ascii_letters).union(set(string.digits)).union(set('-_'))
  if any(char not in validChars for char in jobName):
    simulation.raiseAnError(IOError,'JobName can only contain alphanumeric and "_", "-" characters! Received'+jobName)
  #check jobName for length
  if len(jobName) > 15:
    jobName = jobName[:10]+'-'+jobName[-4:]
    simulation.raiseAMessage('JobName is limited to 15 characters; truncating to '+jobName)
  #Generate the qsub command needed to run input
  command = ["qsub","-N",jobName]+\
            simulation.runInfoDict["clusterParameters"]+\
            ["-l",
             "select="+str(coresNeeded)+":ncpus="+str(ncpus)+":mpiprocs=1",
             "-l","walltime="+simulation.runInfoDict["expectedTime"],
             "-l","place=free","-v",
             'COMMAND="python Driver.py '+
             " ".join(simulation.runInfoDict["SimulationFiles"])+'"',
             simulation.runInfoDict['RemoteRunCommand']]
  #Change to frameworkDir so we find raven_qsub_command.sh
  os.chdir(frameworkDir)
  simulation.raiseAMessage(os.getcwd()+' '+str(command))
  subprocess.call(command)


#----------------------------------------------------------------------

class MPISimulationMode(SimulationMode):
  """
    MPISimulationMode is a specialized class of SimulationMode.
    It is aimed to distribute the runs using the MPI protocol
  """
  def __init__(self,simulation):
    """
      Constructor
      @ In, simulation, instance, instance of the simulation class
      @ Out, None
    """
    SimulationMode.__init__(self,simulation)
    self.__simulation = simulation
    self.messageHandler = simulation.messageHandler
    #Figure out if we are in PBS
    self.__inPbs = "PBS_NODEFILE" in os.environ
    self.__nodefile = False
    self.__runQsub = False
    self.printTag = 'MPI SIMULATION MODE'

  def modifySimulation(self):
    """
      This method is aimed to modify the Simulation instance in
      order to distribute the jobs using the MPI protocol
      @ In, None
      @ Out, None
    """
    if self.__nodefile or self.__inPbs:
      if not self.__nodefile:
        #Figure out number of nodes and use for batchsize
        nodefile = os.environ["PBS_NODEFILE"]
      else:
        nodefile = self.__nodefile
      lines = open(nodefile,"r").readlines()
      self.__simulation.runInfoDict['Nodes'] = list(lines)
      numMPI = self.__simulation.runInfoDict['NumMPI']
      oldBatchsize = self.__simulation.runInfoDict['batchSize']
      #the batchsize is just the number of nodes of which there is one
      # per line in the nodefile divided by the numMPI (which is per run)
      # and the floor and int and max make sure that the numbers are reasonable
      newBatchsize = max(int(math.floor(len(lines)/numMPI)),1)
      if newBatchsize != oldBatchsize:
        self.__simulation.runInfoDict['batchSize'] = newBatchsize
        self.raiseAWarning("changing batchsize from "+str(oldBatchsize)+" to "+str(newBatchsize))
      if newBatchsize > 1:
        #need to split node lines so that numMPI nodes are available per run
        workingDir = self.__simulation.runInfoDict['WorkingDir']
        for i in range(newBatchsize):
          nodeFile = open(os.path.join(workingDir,"node_"+str(i)),"w")
          for line in lines[i*numMPI:(i+1)*numMPI]:
            nodeFile.write(line)
          nodeFile.close()
        #then give each index a separate file.
        nodeCommand = "-f %BASE_WORKING_DIR%/node_%INDEX% "
      else:
        #If only one batch just use original node file
        nodeCommand = "-f "+nodefile
    else:
      #Not in PBS, so can't look at PBS_NODEFILE and none supplied in input
      newBatchsize = self.__simulation.runInfoDict['batchSize']
      numMPI = self.__simulation.runInfoDict['NumMPI']
      #TODO, we don't have a way to know which machines it can run on
      # when not in PBS so just distribute it over the local machine:
      nodeCommand = " "

    #Disable MPI processor affinity, which causes multiple processes
    # to be forced to the same thread.
    os.environ["MV2_ENABLE_AFFINITY"] = "0"

    # Create the mpiexec pre command
    self.__simulation.runInfoDict['precommand'] = "mpiexec "+nodeCommand+" -n "+str(numMPI)+" "+self.__simulation.runInfoDict['precommand']
    if(self.__simulation.runInfoDict['NumThreads'] > 1):
      #add number of threads to the post command.
      self.__simulation.runInfoDict['postcommand'] = " --n-threads=%NUM_CPUS% "+self.__simulation.runInfoDict['postcommand']
    self.raiseAMessage("precommand: "+self.__simulation.runInfoDict['precommand']+", postcommand: "+self.__simulation.runInfoDict['postcommand'])

  def doOverrideRun(self):
    """
      If doOverrideRun is true, then use runOverride instead of
      running the simulation normally.  This method should call
      simulation.run
      @ In, None
      @ Out, doOverrRun, bool, does the override?
    """
    # Check if the simulation has been run in PBS mode and if run QSUB
    # has been requested, in case, construct the proper command
    doOverrRun = (not self.__inPbs) and self.__runQsub
    return doOverrRun

  def runOverride(self):
    """
      This  method completely overrides the Simulation's run method
      @ In, None
      @ Out, None
    """
    #Check and see if this is being accidently run
    assert self.__runQsub and not self.__inPbs
    createAndRunQSUB(self.__simulation)

  def XMLread(self, xmlNode):
    """
      XMLread is called with the mode node, and is used here to
      get extra parameters needed for the simulation mode MPI.
      @ In, xmlNode, xml.etree.ElementTree.Element, the xml node that belongs to this class instance
      @ Out, None
    """
    for child in xmlNode:
      if child.tag == "nodefileenv":
        self.__nodefile = os.environ[child.text.strip()]
      elif child.tag == "nodefile":
        self.__nodefile = child.text.strip()
      elif child.tag.lower() == "runqsub":
        self.__runQsub = True
      else:
        self.raiseADebug("We should do something with child "+str(child))
#
#
#
#-----------------------------------------------------------------------------------------------------
class Simulation(MessageHandler.MessageUser):
  """
    This is a class that contain all the object needed to run the simulation
    Usage:
    myInstance = Simulation()                          !Generate the instance
    myInstance.XMLread(xml.etree.ElementTree.Element)  !This method generate all the objects living in the simulation
    myInstance.initialize()                            !This method takes care of setting up the directory/file environment with proper checks
    myInstance.run()                                   !This method run the simulation
    Utility methods:
     myInstance.printDicts                              !prints the dictionaries representing the whole simulation
     myInstance.setInputFiles                           !re-associate the set of files owned by the simulation
     myInstance.getDefaultInputFile                     !return the default name of the input file read by the simulation
    Inherited from the BaseType class:
     myInstance.whoAreYou()                             !inherited from BaseType class-
     myInstance.myClassmyCurrentSetting()               !see BaseType class-

    --how to add a new entity <myClass> to the simulation--
    Add an import for the module where it is defined. Convention is that the module is named with the plural
     of the base class of the module: <MyModule>=<myClass>+'s'.
     The base class of the module is by convention named as the new type of simulation component <myClass>.
     The module should contain a set of classes named <myType> that are child of the base class <myClass>.
     The module should possess a function <MyModule>.returnInstance('<myType>',caller) that returns a pointer to the class <myType>.
    Add in Simulation.__init__ the following
     self.<myClass>Dict = {}
     self.addWhatDict['<myClass>'] = <MyModule>
     self.whichDict['<myClass>'  ] = self.<myClass>+'Dict'
    The XML describing the new entity should be organized as it follows:
     <MyModule (camelback with first letter capital)>
       <MyType (camelback with first letter capital) name='here a user given name' subType='here additional specialization'>
         <if needed more xml nodes>
       </MyType>
     </MyModule>

    --Comments on the simulation environment--
    every type of element living in the simulation should be uniquely identified by type and name not by sub-type
    !!!!Wrong!!!!!!!!!!!!!!!!:
    Class: distribution, type: normal,     name: myDistribution
    Class: distribution, type: triangular, name: myDistribution
    Correct:
    type: distribution, type: normal,      name: myNormalDist
    type: distribution, type: triangular,  name: myTriDist

    Using the attribute in the xml node <MyType> type discouraged to avoid confusion
  """

<<<<<<< HEAD
  def __init__(self,frameworkDir,verbosity='all',interactive=False):
=======
  def __init__(self,frameworkDir,verbosity='all'):
    """
      Constructor
      @ In, frameworkDir, string, absolute path to framework directory
      @ In, verbosity, string, optional, general verbosity level
      @ Out, None
    """
>>>>>>> a9ceb0bb
    self.FIXME          = False
    #establish message handling: the error, warning, message, and debug print handler
    self.messageHandler = MessageHandler.MessageHandler()
    self.verbosity      = verbosity
    callerLength        = 25
    tagLength           = 15
    suppressErrs        = False
    self.messageHandler.initialize({'verbosity':self.verbosity,
                                    'callerLength':callerLength,
                                    'tagLength':tagLength,
                                    'suppressErrs':suppressErrs})
    readtime = datetime.datetime.fromtimestamp(self.messageHandler.starttime).strftime('%Y-%m-%d %H:%M:%S')
    sys.path.append(os.getcwd())
    #this dictionary contains the general info to run the simulation
    self.runInfoDict = {}
    self.runInfoDict['DefaultInputFile'  ] = 'test.xml'   #Default input file to use
    self.runInfoDict['SimulationFiles'   ] = []           #the xml input file
    self.runInfoDict['ScriptDir'         ] = os.path.join(os.path.dirname(frameworkDir),"scripts") # the location of the pbs script interfaces
    self.runInfoDict['FrameworkDir'      ] = frameworkDir # the directory where the framework is located
    self.runInfoDict['RemoteRunCommand'  ] = os.path.join(frameworkDir,'raven_qsub_command.sh')
    self.runInfoDict['WorkingDir'        ] = ''           # the directory where the framework should be running
    self.runInfoDict['TempWorkingDir'    ] = ''           # the temporary directory where a simulation step is run
    self.runInfoDict['NumMPI'            ] = 1            # the number of mpi process by run
    self.runInfoDict['NumThreads'        ] = 1            # Number of Threads by run
    self.runInfoDict['numProcByRun'      ] = 1            # Total number of core used by one run (number of threads by number of mpi)
    self.runInfoDict['batchSize'         ] = 1            # number of contemporaneous runs
    self.runInfoDict['internalParallel'  ] = False        # activate internal parallel (parallel python). If True parallel python is used, otherwise multi-threading is used
    self.runInfoDict['ParallelCommand'   ] = ''           # the command that should be used to submit jobs in parallel (mpi)
    self.runInfoDict['ThreadingCommand'  ] = ''           # the command should be used to submit multi-threaded
    self.runInfoDict['totalNumCoresUsed' ] = 1            # total number of cores used by driver
    self.runInfoDict['queueingSoftware'  ] = ''           # queueing software name
    self.runInfoDict['stepName'          ] = ''           # the name of the step currently running
    self.runInfoDict['precommand'        ] = ''           # Add to the front of the command that is run
    self.runInfoDict['postcommand'       ] = ''           # Added after the command that is run.
    self.runInfoDict['delSucLogFiles'    ] = False        # If a simulation (code run) has not failed, delete the relative log file (if True)
    self.runInfoDict['deleteOutExtension'] = []           # If a simulation (code run) has not failed, delete the relative output files with the listed extension (comma separated list, for example: 'e,r,txt')
    self.runInfoDict['mode'              ] = ''           # Running mode.  Curently the only mode supported is mpi but others can be added with custom modes.
    self.runInfoDict['Nodes'             ] = []           # List of  node IDs. Filled only in case RAVEN is run in a DMP machine
    self.runInfoDict['expectedTime'      ] = '10:00:00'   # How long the complete input is expected to run.
    self.runInfoDict['logfileBuffer'     ] = int(io.DEFAULT_BUFFER_SIZE)*50 # logfile buffer size in bytes
    self.runInfoDict['clusterParameters' ] = []           # Extra parameters to use with the qsub command.

    #Following a set of dictionaries that, in a manner consistent with their names, collect the instance of all objects needed in the simulation
    #Theirs keywords in the dictionaries are the the user given names of data, sampler, etc.
    #The value corresponding to a keyword is the instance of the corresponding class
    self.stepsDict            = {}
    self.dataDict             = {}
    self.samplersDict         = {}
    self.modelsDict           = {}
    self.distributionsDict    = {}
    self.dataBasesDict        = {}
    self.functionsDict        = {}
    self.filesDict            = {} #  for each file returns an instance of a Files class
    self.OutStreamManagerPlotDict  = {}
    self.OutStreamManagerPrintDict = {}
    self.stepSequenceList     = [] #the list of step of the simulation

    #list of supported queue-ing software:
    self.knownQueueingSoftware = []
    self.knownQueueingSoftware.append('None')
    self.knownQueueingSoftware.append('PBS Professional')

    #Dictionary of mode handlers for the
    self.__modeHandlerDict           = {}
    self.__modeHandlerDict['mpi']    = MPISimulationMode

    #this dictionary contain the static factory that return the instance of one of the allowed entities in the simulation
    #the keywords are the name of the module that contains the specialization of that specific entity
    self.addWhatDict  = {}
    self.addWhatDict['Steps'            ] = Steps
    self.addWhatDict['DataObjects'      ] = DataObjects
    self.addWhatDict['Samplers'         ] = Samplers
    self.addWhatDict['Models'           ] = Models
    self.addWhatDict['Distributions'    ] = Distributions
    self.addWhatDict['Databases'        ] = Databases
    self.addWhatDict['Functions'        ] = Functions
    self.addWhatDict['Files'            ] = Files
    self.addWhatDict['OutStreams' ] = {}
    self.addWhatDict['OutStreams' ]['Plot' ] = OutStreams
    self.addWhatDict['OutStreams' ]['Print'] = OutStreams

    #Mapping between an entity type and the dictionary containing the instances for the simulation
    self.whichDict = {}
    self.whichDict['Steps'           ] = self.stepsDict
    self.whichDict['DataObjects'     ] = self.dataDict
    self.whichDict['Samplers'        ] = self.samplersDict
    self.whichDict['Models'          ] = self.modelsDict
    self.whichDict['RunInfo'         ] = self.runInfoDict
    self.whichDict['Files'           ] = self.filesDict
    self.whichDict['Distributions'   ] = self.distributionsDict
    self.whichDict['Databases'       ] = self.dataBasesDict
    self.whichDict['Functions'       ] = self.functionsDict
<<<<<<< HEAD
    self.whichDict['OutStreamManager'] = {}
    self.whichDict['OutStreamManager']['Plot' ] = self.OutStreamManagerPlotDict
    self.whichDict['OutStreamManager']['Print'] = self.OutStreamManagerPrintDict

    # The QApplication
    if interactive:
      self.app = InteractiveApplication([],self.messageHandler)
    else:
      self.app = None

=======
    self.whichDict['OutStreams'] = {}
    self.whichDict['OutStreams']['Plot' ] = self.OutStreamManagerPlotDict
    self.whichDict['OutStreams']['Print'] = self.OutStreamManagerPrintDict
>>>>>>> a9ceb0bb
    #the handler of the runs within each step
    self.jobHandler    = JobHandler()
    #handle the setting of how the jobHandler act
    self.__modeHandler = SimulationMode(self)
    self.printTag = 'SIMULATION'
    self.raiseAMessage('Simulation started at',readtime,verbosity='silent')

  def setInputFiles(self,inputFiles):
    """
      Method that can be used to set the input files that the program received.
      These are currently used for cluster running where the program
      needs to be restarted on a different node.
      @ In, inputFiles, list, input files list
      @ Out, None
    """
    self.runInfoDict['SimulationFiles'   ] = inputFiles

  def getDefaultInputFile(self):
    """
      Returns the default input file to read
      @ In, None
      @ Out, defaultInputFile, string, default input file
    """
    defaultInputFile = self.runInfoDict['DefaultInputFile']
    return defaultInputFile

  def __createAbsPath(self,fileIn):
    """
      Assuming that the file in is already in the self.filesDict it places, as value, the absolute path
      @ In, fileIn, string, the file name that needs to be made "absolute"
      @ Out, None
    """
    curfile = self.filesDict[fileIn]
    path = os.path.normpath(self.runInfoDict['WorkingDir'])
    curfile.prependPath(path) #this respects existing path from the user input, if any

  def ExternalXMLread(self,externalXMLFile,externalXMLNode,xmlFileName=None):
    """
      parses the external xml input file
      @ In, externalXMLFile, string, the filename for the external xml file that will be loaded
      @ In, externalXMLNode, string, decribes which node will be loaded to raven input file
      @ In, xmlFileName, string, optional, the raven input file name
      @ Out, externalElemment, xml.etree.ElementTree.Element, object that will be added to the current tree of raven input
    """
    if '~' in externalXMLFile: externalXMLFile = os.path.expanduser(externalXMLFile)
    if not os.path.isabs(externalXMLFile):
      if xmlFileName == None:
        self.raiseAnError(IOError,'Relative working directory requested but input xmlFileName is None.')
      xmlDirectory = os.path.dirname(os.path.abspath(xmlFileName))
      externalXMLFile = os.path.join(xmlDirectory,externalXMLFile)
    if os.path.exists(externalXMLFile):
      externalTree = ET.parse(externalXMLFile)
      externalElement = externalTree.getroot()
      if externalElement.tag != externalXMLNode:
        self.raiseAnError(IOError,'The required node is: ' + externalXMLNode + 'is different from the provided external xml type: ' + externalElement.tag)
    else:
      self.raiseAnError(IOError,'The external xml input file ' + externalXMLFile + ' does not exist!')
    return externalElement

  def XMLpreprocess(self,xmlNode,xmlFileName=None):
    """
      Preprocess the xml input file, load external xml files into the main ET
      @ In, xmlNode, xml.etree.ElementTree.Element, root element of RAVEN input file
      @ In, xmlFileName, string, optional, the raven input file name
      @ Out, None
    """
    self.verbosity = xmlNode.attrib.get('verbosity','all')
    for element in xmlNode.iter():
      for subElement in element:
        if subElement.tag == 'ExternalXML':
          self.raiseADebug('-'*2+' Loading external xml within block '+ element.tag+ ' for: {0:15}'.format(str(subElement.attrib['node']))+2*'-')
          nodeName = subElement.attrib['node']
          xmlToLoad = subElement.attrib['xmlToLoad'].strip()
          newElement = self.ExternalXMLread(xmlToLoad,nodeName,xmlFileName)
          element.append(newElement)
          element.remove(subElement)
          self.XMLpreprocess(xmlNode,xmlFileName)

  def XMLread(self,xmlNode,runInfoSkip = set(),xmlFilename=None):
    """
      parses the xml input file, instances the classes need to represent all objects in the simulation
      @ In, xmlNode, ElementTree.Element, xml node to read in
      @ In, runInfoSkip, set, optional, nodes to skip
      @ In, xmlFilename, string, optional, xml filename for relative directory
      @ Out, None
    """
    unknownAttribs = utils.checkIfUnknowElementsinList(['printTimeStamps','verbosity','color'],list(xmlNode.attrib.keys()))
    if len(unknownAttribs) > 0:
      errorMsg = 'The following attributes are unknown:'
      for element in unknownAttribs: errorMsg += ' ' + element
      self.raiseAnError(IOError,errorMsg)
    self.verbosity = xmlNode.attrib.get('verbosity','all')
    if 'printTimeStamps' in xmlNode.attrib.keys():
      self.raiseADebug('Setting "printTimeStamps" to',xmlNode.attrib['printTimeStamps'])
      self.messageHandler.setTimePrint(xmlNode.attrib['printTimeStamps'])
    if 'color' in xmlNode.attrib.keys():
      self.raiseADebug('Setting color output mode to',xmlNode.attrib['color'])
      self.messageHandler.setColor(xmlNode.attrib['color'])
    self.messageHandler.verbosity = self.verbosity
    try: runInfoNode = xmlNode.find('RunInfo')
    except: self.raiseAnError(IOError,'The RunInfo node is missing!')
    self.__readRunInfo(runInfoNode,runInfoSkip,xmlFilename)
    ### expand variable groups before continuing ###
    ## build variable groups ##
    varGroupNode = xmlNode.find('VariableGroups')
    varGroups={}
    # init, read XML for variable groups
    if varGroupNode is not None:
      for child in varGroupNode:
        varGroup = VariableGroups.VariableGroup()
        varGroup.readXML(child,self.messageHandler)
        varGroups[varGroup.name]=varGroup
    # initialize variable groups
    while any(not vg.initialized for vg in varGroups.values()):
      numInit = 0 #new vargroups initialized this pass
      for vg in varGroups.values():
        if vg.initialized: continue
        try: deps = list(varGroups[dp] for dp in vg.getDependencies())
        except KeyError as e:
          self.raiseAnError(IOError,'Dependency %s listed but not found in varGroups!' %e)
        if all(varGroups[dp].initialized for dp in vg.getDependencies()):
          vg.initialize(varGroups.values())
          numInit+=1
      if numInit == 0:
        self.raiseAWarning('variable group status:')
        for name,vg in varGroups.items():
          self.raiseAWarning('   ',name,':',vg.initialized)
        self.raiseAnError(RuntimeError,'There was an infinite loop building variable groups!')
    # read other nodes
    for child in xmlNode:
      if child.tag=='VariableGroups': continue #we did these before the for loop
      if child.tag in list(self.whichDict.keys()):
        self.raiseADebug('-'*2+' Reading the block: {0:15}'.format(str(child.tag))+2*'-')
        Class = child.tag
        if len(child.attrib.keys()) == 0: globalAttributes = {}
        else:
          globalAttributes = child.attrib
          #if 'verbosity' in globalAttributes.keys(): self.verbosity = globalAttributes['verbosity']
        if Class != 'RunInfo':
          for childChild in child:
            subType = childChild.tag
            if 'name' in childChild.attrib.keys():
              name = childChild.attrib['name']
              self.raiseADebug('Reading type '+str(childChild.tag)+' with name '+name)
              #place the instance in the proper dictionary (self.whichDict[Type]) under his name as key,
              #the type is the general class (sampler, data, etc) while childChild.tag is the sub type
              #if name not in self.whichDict[Class].keys():  self.whichDict[Class][name] = self.addWhatDict[Class].returnInstance(childChild.tag,self)
              if Class != 'OutStreams':
                  if name not in self.whichDict[Class].keys():
                    if "needsRunInfo" in self.addWhatDict[Class].__dict__:
                      self.whichDict[Class][name] = self.addWhatDict[Class].returnInstance(childChild.tag,self.runInfoDict,self)
                    else:
                      self.whichDict[Class][name] = self.addWhatDict[Class].returnInstance(childChild.tag,self)
                  else: self.raiseAnError(IOError,'Redundant naming in the input for class '+Class+' and name '+name)
              else:
                  if name not in self.whichDict[Class][subType].keys():
                    self.whichDict[Class][subType][name] = self.addWhatDict[Class][subType].returnInstance(childChild.tag,self)
                  else: self.raiseAnError(IOError,'Redundant  naming in the input for class '+Class+' and sub Type'+subType+' and name '+name)
              #now we can read the info for this object
              #if globalAttributes and 'verbosity' in globalAttributes.keys(): localVerbosity = globalAttributes['verbosity']
              #else                                                      : localVerbosity = self.verbosity
              if Class != 'OutStreams': self.whichDict[Class][name].readXML(childChild, self.messageHandler, varGroups, globalAttributes=globalAttributes)
              else: self.whichDict[Class][subType][name].readXML(childChild, self.messageHandler, globalAttributes=globalAttributes)
            else: self.raiseAnError(IOError,'not found name attribute for one '+Class)
      else: self.raiseAnError(IOError,'the '+child.tag+' is not among the known simulation components '+ET.tostring(child))
    # If requested, duplicate input
    # ###NOTE: All substitutions to the XML input tree should be done BEFORE this point!!
    if self.runInfoDict.get('printInput',False):
      fileName = os.path.join(self.runInfoDict['WorkingDir'],self.runInfoDict['printInput'])
      self.raiseAMessage('Writing duplicate input file:',fileName)
      outFile = file(fileName,'w')
      outFile.writelines(ET.tostring(xmlNode)+'\n') #\n for no-end-of-line issue
      outFile.close()
    if not set(self.stepSequenceList).issubset(set(self.stepsDict.keys())):
      self.raiseAnError(IOError,'The step list: '+str(self.stepSequenceList)+' contains steps that have not been declared: '+str(list(self.stepsDict.keys())))

  def initialize(self):
    """
      Method to intialize the simulation.
      Check/created working directory, check/set up the parallel environment, call step consistency checker
      @ In, None
      @ Out, None
    """
    #move the full simulation environment in the working directory
    os.chdir(self.runInfoDict['WorkingDir'])
    #add also the new working dir to the path
    sys.path.append(os.getcwd())
    #check consistency and fill the missing info for the // runs (threading, mpi, batches)
    self.runInfoDict['numProcByRun'] = self.runInfoDict['NumMPI']*self.runInfoDict['NumThreads']
    oldTotalNumCoresUsed = self.runInfoDict['totalNumCoresUsed']
    self.runInfoDict['totalNumCoresUsed'] = self.runInfoDict['numProcByRun']*self.runInfoDict['batchSize']
    if self.runInfoDict['totalNumCoresUsed'] < oldTotalNumCoresUsed:
      #This is used to reserve some cores
      self.runInfoDict['totalNumCoresUsed'] = oldTotalNumCoresUsed
    elif oldTotalNumCoresUsed > 1: #If 1, probably just default
      self.raiseAWarning("overriding totalNumCoresUsed",oldTotalNumCoresUsed,"to", self.runInfoDict['totalNumCoresUsed'])
    #transform all files in absolute path
    for key in self.filesDict.keys(): self.__createAbsPath(key)
    #Let the mode handler do any modification here
    self.__modeHandler.modifySimulation()
    self.jobHandler.initialize(self.runInfoDict,self.messageHandler)
    # only print the dictionaries when the verbosity is set to debug
    #if self.verbosity == 'debug': self.printDicts()
    for stepName, stepInstance in self.stepsDict.items():
      self.checkStep(stepInstance,stepName)

  def checkStep(self,stepInstance,stepName):
    """
      This method checks the coherence of the simulation step by step
      @ In, stepInstance, instance, instance of the step
      @ In, stepName, string, the name of the step to check
      @ Out, None
    """
    for [role,myClass,objectType,name] in stepInstance.parList:
      if myClass!= 'Step' and myClass not in list(self.whichDict.keys()):
        self.raiseAnError(IOError,'For step named '+stepName+' the role '+role+' has been assigned to an unknown class type '+myClass)
      if myClass != 'OutStreams':
          if name not in list(self.whichDict[myClass].keys()):
            self.raiseADebug('name:',name)
            self.raiseADebug('myClass:',myClass)
            self.raiseADebug('list:',list(self.whichDict[myClass].keys()))
            self.raiseADebug('whichDict[myClass]',self.whichDict[myClass])
            self.raiseAnError(IOError,'In step '+stepName+' the class '+myClass+' named '+name+' supposed to be used for the role '+role+' has not been found')
      else:
          if name not in list(self.whichDict[myClass][objectType].keys()):
            self.raiseADebug('name: '+name)
            self.raiseADebug('list: '+str(list(self.whichDict[myClass][objectType].keys())))
            self.raiseADebug(str(self.whichDict[myClass][objectType]))
            self.raiseAnError(IOError,'In step '+stepName+' the class '+myClass+' named '+name+' supposed to be used for the role '+role+' has not been found')

      if myClass != 'Files':  # check if object type is consistent
        if myClass != 'OutStreams': objtype = self.whichDict[myClass][name].type
        else:                             objtype = self.whichDict[myClass][objectType][name].type
        if objectType != objtype.replace("OutStream",""):
          objtype = self.whichDict[myClass][name].type
          #self.raiseAnError(IOError,'In step '+stepName+' the class '+myClass+' named '+name+' used for role '+role+' has mismatching type. Type is "'+objtype.replace("OutStream","")+'" != inputted one "'+objectType+'"!')

  def __readRunInfo(self,xmlNode,runInfoSkip,xmlFilename):
    """
      Method that reads the xml input file for the RunInfo block
      @ In, xmlNode, xml.etree.Element, the xml node that belongs to Simulation
      @ In, runInfoSkip, string, the runInfo step to skip
      @ In, xmlFilename, string, xml input file name
      @ Out, None
    """
    if 'verbosity' in xmlNode.attrib.keys(): self.verbosity = xmlNode.attrib['verbosity']
    self.raiseAMessage('Global verbosity level is "',self.verbosity,'"',verbosity='quiet')
    for element in xmlNode:
      if element.tag in runInfoSkip:
        self.raiseAWarning("Skipped element ",element.tag)
      elif element.tag == 'printInput':
        text = element.text.strip() if element.text is not None else ''
        #extension fixing
        if len(text) >= 4 and text[-4:].lower() == '.xml': text = text[:-4]
        # if the user asked to not print input instead of leaving off tag, respect it
        if text.lower() in utils.stringsThatMeanFalse():
          self.runInfoDict['printInput'] = False
        # if the user didn't provide a name, provide a default
        elif len(text)<1:
          self.runInfoDict['printInput'] = 'duplicated_input.xml'
        # otherwise, use the user-provided name
        else:
          self.runInfoDict['printInput'] = text+'.xml'
      elif element.tag == 'WorkingDir':
        tempName = element.text
        if '~' in tempName : tempName = os.path.expanduser(tempName)
        if os.path.isabs(tempName): self.runInfoDict['WorkingDir'] = tempName
        elif "runRelative" in element.attrib:
          self.runInfoDict['WorkingDir'] = os.path.abspath(tempName)
        else:
          if xmlFilename == None:
            self.raiseAnError(IOError,'Relative working directory requested but xmlFilename is None.')
          xmlDirectory = os.path.dirname(os.path.abspath(xmlFilename))
          rawRelativeWorkingDir = element.text.strip()
          self.runInfoDict['WorkingDir'] = os.path.join(xmlDirectory,rawRelativeWorkingDir)
        #check/generate the existence of the working directory
        if not os.path.exists(self.runInfoDict['WorkingDir']): os.makedirs(self.runInfoDict['WorkingDir'])
      elif element.tag == 'RemoteRunCommand':
        tempName = element.text
        if '~' in tempName : tempName = os.path.expanduser(tempName)
        if os.path.isabs(tempName):
          self.runInfoDict['RemoteRunCommand'] = tempName
        else:
          self.runInfoDict['RemoteRunCommand'] = os.path.abspath(os.path.join(self.runInfoDict['FrameworkDir'],tempName))
      elif element.tag == 'JobName'           : self.runInfoDict['JobName'           ] = element.text.strip()
      elif element.tag == 'ParallelCommand'   : self.runInfoDict['ParallelCommand'   ] = element.text.strip()
      elif element.tag == 'queueingSoftware'  : self.runInfoDict['queueingSoftware'  ] = element.text.strip()
      elif element.tag == 'ThreadingCommand'  : self.runInfoDict['ThreadingCommand'  ] = element.text.strip()
      elif element.tag == 'NumThreads'        : self.runInfoDict['NumThreads'        ] = int(element.text)
      elif element.tag == 'totalNumCoresUsed' : self.runInfoDict['totalNumCoresUsed' ] = int(element.text)
      elif element.tag == 'NumMPI'            : self.runInfoDict['NumMPI'            ] = int(element.text)
      elif element.tag == 'internalParallel'  : self.runInfoDict['internalParallel'  ] = utils.interpretBoolean(element.text)
      elif element.tag == 'batchSize'         : self.runInfoDict['batchSize'         ] = int(element.text)
      elif element.tag == 'MaxLogFileSize'    : self.runInfoDict['MaxLogFileSize'    ] = int(element.text)
      elif element.tag == 'precommand'        : self.runInfoDict['precommand'        ] = element.text
      elif element.tag == 'postcommand'       : self.runInfoDict['postcommand'       ] = element.text
      elif element.tag == 'deleteOutExtension': self.runInfoDict['deleteOutExtension'] = element.text.strip().split(',')
      elif element.tag == 'delSucLogFiles'    :
        if element.text.lower() in utils.stringsThatMeanTrue(): self.runInfoDict['delSucLogFiles'    ] = True
        else                                            : self.runInfoDict['delSucLogFiles'    ] = False
      elif element.tag == 'logfileBuffer'      : self.runInfoDict['logfileBuffer'] = utils.convertMultipleToBytes(element.text.lower())
      elif element.tag == 'clusterParameters'  : self.runInfoDict['clusterParameters'].extend(splitCommand(element.text)) #extend to allow adding parameters at different points.
      elif element.tag == 'mode'               :
        self.runInfoDict['mode'] = element.text.strip().lower()
        #parallel environment
        if self.runInfoDict['mode'] in self.__modeHandlerDict:
          self.__modeHandler = self.__modeHandlerDict[self.runInfoDict['mode']](self)
          self.__modeHandler.XMLread(element)
        else:
          self.raiseAnError(IOError,"Unknown mode "+self.runInfoDict['mode'])
      elif element.tag == 'expectedTime'      : self.runInfoDict['expectedTime'      ] = element.text.strip()
      elif element.tag == 'Sequence':
        for stepName in element.text.split(','): self.stepSequenceList.append(stepName.strip())
      elif element.tag == 'DefaultInputFile'  : self.runInfoDict['DefaultInputFile'] = element.text.strip()
      elif element.tag == 'CustomMode' :
        modeName = element.text.strip()
        modeClass = element.attrib["class"]
        modeFile = element.attrib["file"]
        #XXX This depends on if the working directory has been set yet.
        # So switching the order of WorkingDir and CustomMode can
        # cause different results.
        modeFile = modeFile.replace("%BASE_WORKING_DIR%",self.runInfoDict['WorkingDir'])
        modeFile = modeFile.replace("%FRAMEWORK_DIR%",self.runInfoDict['FrameworkDir'])
        modeDir, modeFilename = os.path.split(modeFile)
        if modeFilename.endswith(".py"):
          modeModulename = modeFilename[:-3]
        else:
          modeModulename = modeFilename
        os.sys.path.append(modeDir)
        module = __import__(modeModulename)
        if modeName in self.__modeHandlerDict:
          self.raiseAWarning("duplicate mode definition " + modeName)
        self.__modeHandlerDict[modeName] = module.__dict__[modeClass]
      else:
        self.raiseAnError(IOError,'RunInfo element "'+element.tag +'" unknown!')

  def printDicts(self):
    """
      utility function capable to print a summary of the dictionaries
      @ In, None
      @ Out, None
    """
    def __prntDict(Dict,msg):
      """utility function capable to print a dictionary"""
      for key in Dict:
        msg+=key+'= '+str(Dict[key])+'\n'
      return msg
    msg=''
    msg=__prntDict(self.runInfoDict,msg)
    msg=__prntDict(self.stepsDict,msg)
    msg=__prntDict(self.dataDict,msg)
    msg=__prntDict(self.samplersDict,msg)
    msg=__prntDict(self.modelsDict,msg)
    msg=__prntDict(self.filesDict,msg)
    msg=__prntDict(self.dataBasesDict,msg)
    msg=__prntDict(self.OutStreamManagerPlotDict,msg)
    msg=__prntDict(self.OutStreamManagerPrintDict,msg)
    msg=__prntDict(self.addWhatDict,msg)
    msg=__prntDict(self.whichDict,msg)
    self.raiseADebug(msg)

  def run(self):
    """
      Run the simulation
      @ In, None
      @ Out, None
    """
    #to do list
    #can we remove the check on the esistence of the file, it might make more sense just to check in case they are input and before the step they are used
    self.raiseADebug('entering the run')
    #controlling the PBS environment
    if self.__modeHandler.doOverrideRun():
      self.__modeHandler.runOverride()
      return
    #loop over the steps of the simulation
    for stepName in self.stepSequenceList:
      stepInstance                     = self.stepsDict[stepName]   #retrieve the instance of the step
      self.raiseAMessage('-'*2+' Beginning step {0:50}'.format(stepName+' of type: '+stepInstance.type)+2*'-')#,color='green')
      self.runInfoDict['stepName']     = stepName                   #provide the name of the step to runInfoDict
      stepInputDict                    = {}                         #initialize the input dictionary for a step. Never use an old one!!!!!
      stepInputDict['Input' ]          = []                         #set the Input to an empty list
      stepInputDict['Output']          = []                         #set the Output to an empty list
      #fill the take a a step input dictionary just to recall: key= role played in the step b= Class, c= Type, d= user given name
      for [key,b,c,d] in stepInstance.parList:
        #Only for input and output we allow more than one object passed to the step, so for those we build a list
        if key == 'Input' or key == 'Output':
            if b == 'OutStreams':
              stepInputDict[key].append(self.whichDict[b][c][d])
            else:
              stepInputDict[key].append(self.whichDict[b][d])
        else:
          stepInputDict[key] = self.whichDict[b][d]
      #add the global objects
      stepInputDict['jobHandler'] = self.jobHandler
      #generate the needed assembler to send to the step
      for key in stepInputDict.keys():
        if type(stepInputDict[key]) == list: stepindict = stepInputDict[key]
        else                               : stepindict = [stepInputDict[key]]
        # check assembler. NB. If the assembler refers to an internal object the relative dictionary
        # needs to have the format {'internal':[(None,'variableName'),(None,'variable name')]}
        for stp in stepindict:
          if "whatDoINeed" in dir(stp):
            neededobjs    = {}
            neededObjects = stp.whatDoINeed()
            for mainClassStr in neededObjects.keys():
              if mainClassStr not in self.whichDict.keys() and mainClassStr != 'internal': self.raiseAnError(IOError,'Main Class '+mainClassStr+' needed by '+stp.name + ' unknown!')
              neededobjs[mainClassStr] = {}
              for obj in neededObjects[mainClassStr]:
                if obj[1] in vars(self):
                  neededobjs[mainClassStr][obj[1]] = vars(self)[obj[1]]
                elif obj[1] in self.whichDict[mainClassStr].keys():
                  if obj[0]:
                    if obj[0] not in self.whichDict[mainClassStr][obj[1]].type: self.raiseAnError(IOError,'Type of requested object '+obj[1]+' does not match the actual type!'+ obj[0] + ' != ' + self.whichDict[mainClassStr][obj[1]].type)
                  neededobjs[mainClassStr][obj[1]] = self.whichDict[mainClassStr][obj[1]]
                else: self.raiseAnError(IOError,'Requested object '+obj[1]+' is not part of the Main Class '+mainClassStr + '!')
            stp.generateAssembler(neededobjs)
      #if 'Sampler' in stepInputDict.keys(): stepInputDict['Sampler'].generateDistributions(self.distributionsDict)
      #running a step
      stepInstance.takeAstep(stepInputDict)
      #---------------here what is going on? Please add comments-----------------
      for output in stepInputDict['Output']:
        if self.FIXME: self.raiseAMessage('This is for the filter, it needs to go when the filtering strategy is done')
        if "finalize" in dir(output):
          output.finalize()
      self.raiseAMessage('-'*2+' End step {0:50} '.format(stepName+' of type: '+stepInstance.type)+2*'-'+'\n')#,color='green')
    self.raiseAMessage('Run complete!')
    self.messageHandler.printWarnings()<|MERGE_RESOLUTION|>--- conflicted
+++ resolved
@@ -331,17 +331,15 @@
     Using the attribute in the xml node <MyType> type discouraged to avoid confusion
   """
 
-<<<<<<< HEAD
   def __init__(self,frameworkDir,verbosity='all',interactive=False):
-=======
-  def __init__(self,frameworkDir,verbosity='all'):
     """
       Constructor
       @ In, frameworkDir, string, absolute path to framework directory
       @ In, verbosity, string, optional, general verbosity level
-      @ Out, None
-    """
->>>>>>> a9ceb0bb
+      @ In, interactive, boolean, optional, toggles the ability to provide an
+        interactive UI or to run to completion without human interaction
+      @ Out, None
+    """
     self.FIXME          = False
     #establish message handling: the error, warning, message, and debug print handler
     self.messageHandler = MessageHandler.MessageHandler()
@@ -434,10 +432,9 @@
     self.whichDict['Distributions'   ] = self.distributionsDict
     self.whichDict['Databases'       ] = self.dataBasesDict
     self.whichDict['Functions'       ] = self.functionsDict
-<<<<<<< HEAD
-    self.whichDict['OutStreamManager'] = {}
-    self.whichDict['OutStreamManager']['Plot' ] = self.OutStreamManagerPlotDict
-    self.whichDict['OutStreamManager']['Print'] = self.OutStreamManagerPrintDict
+    self.whichDict['OutStreams'] = {}
+    self.whichDict['OutStreams']['Plot' ] = self.OutStreamManagerPlotDict
+    self.whichDict['OutStreams']['Print'] = self.OutStreamManagerPrintDict
 
     # The QApplication
     if interactive:
@@ -445,11 +442,6 @@
     else:
       self.app = None
 
-=======
-    self.whichDict['OutStreams'] = {}
-    self.whichDict['OutStreams']['Plot' ] = self.OutStreamManagerPlotDict
-    self.whichDict['OutStreams']['Print'] = self.OutStreamManagerPrintDict
->>>>>>> a9ceb0bb
     #the handler of the runs within each step
     self.jobHandler    = JobHandler()
     #handle the setting of how the jobHandler act
